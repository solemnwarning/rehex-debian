--- conflicted
+++ resolved
@@ -110,11 +110,7 @@
 LDLIBS := -lunistring $(WX_LIBS) $(GTK_LIBS) $(CAPSTONE_LIBS) $(JANSSON_LIBS) $(LUA_LIBS) $(LDLIBS)
 
 # Define this for releases
-<<<<<<< HEAD
-VERSION := 0.60.0
-=======
 VERSION := 0.60.1
->>>>>>> 568ff769
 
 ifdef VERSION
 	LONG_VERSION := Version $(VERSION)
@@ -130,13 +126,8 @@
 	
 	GIT_COMMIT_TIME ?= $(call shell-or-die,git log -1 --format="%ct")
 	
-<<<<<<< HEAD
-	VERSION      := 3898ea7d6350401d18e2ee96b685118129b35bd9
-	LONG_VERSION := Snapshot 3898ea7d6350401d18e2ee96b685118129b35bd9
-=======
 	VERSION      := 26b4af2a666e2fd13466a99dd50f4d1e70177c7c
 	LONG_VERSION := Snapshot 26b4af2a666e2fd13466a99dd50f4d1e70177c7c
->>>>>>> 568ff769
 endif
 
 DEPDIR := .d
@@ -679,13 +670,8 @@
 	git ls-files | xargs cp --parents -t rehex-$(VERSION)/
 	
 	# Inline any references to the HEAD commit sha/timestamp
-<<<<<<< HEAD
-	sed -i -e "s|\$3898ea7d6350401d18e2ee96b685118129b35bd9|3898ea7d6350401d18e2ee96b685118129b35bd9|g" rehex-$(VERSION)/Makefile
-	sed -i -e "s|\$1690569770|1690569770|g" rehex-$(VERSION)/Makefile
-=======
 	sed -i -e "s|\$26b4af2a666e2fd13466a99dd50f4d1e70177c7c|26b4af2a666e2fd13466a99dd50f4d1e70177c7c|g" rehex-$(VERSION)/Makefile
 	sed -i -e "s|\$1690573031|1690573031|g" rehex-$(VERSION)/Makefile
->>>>>>> 568ff769
 endif
 	
 	# Generate reproducible tarball. All files use git commit timestamp.
@@ -693,11 +679,7 @@
 		LC_ALL=C sort -z | \
 		tar \
 			--format=ustar \
-<<<<<<< HEAD
-			--mtime=@1690569770 \
-=======
 			--mtime=@1690573031 \
->>>>>>> 568ff769
 			--owner=0 --group=0 --numeric-owner \
 			--no-recursion --null  -T - \
 			-cf - | \
