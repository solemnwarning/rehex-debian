--- conflicted
+++ resolved
@@ -123,11 +123,7 @@
 LDLIBS := -lunistring $(WX_LIBS) $(GTK_LIBS) $(BOTAN_LIBS) $(CAPSTONE_LIBS) $(JANSSON_LIBS) $(LUA_LIBS) $(LDLIBS)
 
 # Define this for releases
-<<<<<<< HEAD
-VERSION := 0.61.1
-=======
 VERSION := 0.62.0
->>>>>>> 93f82be0
 
 ifdef VERSION
 	LONG_VERSION := Version $(VERSION)
@@ -143,13 +139,8 @@
 	
 	GIT_COMMIT_TIME ?= $(call shell-or-die,git log -1 --format="%ct")
 	
-<<<<<<< HEAD
-	VERSION      := 9c50a30d529172ddfc1938c4fad8f6c1572b9733
-	LONG_VERSION := Snapshot 9c50a30d529172ddfc1938c4fad8f6c1572b9733
-=======
 	VERSION      := 513172506f17f58a4a56045873bcc043eede2a98
 	LONG_VERSION := Snapshot 513172506f17f58a4a56045873bcc043eede2a98
->>>>>>> 93f82be0
 endif
 
 DEPDIR := .d
@@ -758,13 +749,8 @@
 	git ls-files | xargs cp --parents -t rehex-$(VERSION)/
 	
 	# Inline any references to the HEAD commit sha/timestamp
-<<<<<<< HEAD
-	sed -i -e "s|\$9c50a30d529172ddfc1938c4fad8f6c1572b9733|9c50a30d529172ddfc1938c4fad8f6c1572b9733|g" rehex-$(VERSION)/Makefile
-	sed -i -e "s|\$1710353139|1710353139|g" rehex-$(VERSION)/Makefile
-=======
 	sed -i -e "s|\$513172506f17f58a4a56045873bcc043eede2a98|513172506f17f58a4a56045873bcc043eede2a98|g" rehex-$(VERSION)/Makefile
 	sed -i -e "s|\$1721479842|1721479842|g" rehex-$(VERSION)/Makefile
->>>>>>> 93f82be0
 endif
 	
 	# Generate reproducible tarball. All files use git commit timestamp.
@@ -772,11 +758,7 @@
 		LC_ALL=C sort -z | \
 		tar \
 			--format=ustar \
-<<<<<<< HEAD
-			--mtime=@1710353139 \
-=======
 			--mtime=@1721479842 \
->>>>>>> 93f82be0
 			--owner=0 --group=0 --numeric-owner \
 			--no-recursion --null  -T - \
 			-cf - | \
