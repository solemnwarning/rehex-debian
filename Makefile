# Reverse Engineer's Hex Editor
# Copyright (C) 2017-2024 Daniel Collins <solemnwarning@solemnwarning.net>
#
# This program is free software; you can redistribute it and/or modify it
# under the terms of the GNU General Public License version 2 as published by
# the Free Software Foundation.
#
# This program is distributed in the hope that it will be useful, but WITHOUT
# ANY WARRANTY; without even the implied warranty of MERCHANTABILITY or
# FITNESS FOR A PARTICULAR PURPOSE.  See the GNU General Public License for
# more details.
#
# You should have received a copy of the GNU General Public License along with
# this program; if not, write to the Free Software Foundation, Inc., 51
# Franklin Street, Fifth Floor, Boston, MA  02110-1301, USA.

# Returns the first of $(1) or $(2) which is defined in the pkg-config
# database, or errors if neither are.
pkg-select-ab = $\
	$(if $(filter yes,$(shell pkg-config --exists $(1) && echo yes)),$(1),$\
		$(if $(filter yes,$(shell pkg-config --exists $(2) && echo yes)),$(2),$\
			$(error Could not find $(1) or $(2) using pkg-config)))

LUA          ?= lua
WX_CONFIG    ?= wx-config
BOTAN_PKG    ?= $(call pkg-select-ab,botan-3,botan-2)
CAPSTONE_PKG ?= capstone
JANSSON_PKG  ?= jansson
LUA_PKG      ?= $(call pkg-select-ab,lua5.3,lua)
JQ           ?= jq

EXE ?= rehex
EMBED_EXE ?= ./tools/embed
TEST_EXE ?= ./tests/all-tests
GTKCONFIG_EXE ?= ./tools/gtk-config
HELP_TARGET ?= help/rehex.htb

DEFAULT_EXE_TARGET  ?= $(EXE)
DEFAULT_TEST_TARGET ?= $(TEST_EXE)

# Wrapper around the $(shell) function that aborts the build if the command
# exits with a nonzero status.
shell-or-die = $\
	$(eval sod_out := $$(shell $(1); echo $$$$?))$\
	$(if $(filter 0,$(lastword $(sod_out))),$\
		$(wordlist 1, $(shell echo $$(($(words $(sod_out)) - 1))), $(sod_out)),$\
		$(error $(1) exited with status $(lastword $(sod_out))))

# Check if we are building target(s) that don't need to compile anything and
# skip fetching compiler flags from wx-config/pkg-config/etc if so, this avoids
# having to have our dependencies on build hosts that are going to use a chroot
# or other container for doing the actual build.

NONCOMPILE_TARGETS=clean distclean dist

need_compiler_flags ?= 1
ifneq ($(MAKECMDGOALS),)
	ifeq ($(filter-out $(NONCOMPILE_TARGETS),$(MAKECMDGOALS)),)
		need_compiler_flags=0
	endif
endif

ifeq ($(BUILD_HELP),)
	BUILD_HELP=1
endif

ifeq ($(BUILD_HELP),0)
	HELP_TARGET :=
else
	HELP_CFLAGS := -DBUILD_HELP
	HELP_LIBS := html
endif

ifeq ($(need_compiler_flags),1)
	WX_CXXFLAGS ?= $(call shell-or-die,$(WX_CONFIG) --cxxflags base core aui propgrid adv net $(HELP_LIBS))
	WX_LIBS     ?= $(call shell-or-die,$(WX_CONFIG) --libs     base core aui propgrid adv net $(HELP_LIBS))
	
	BOTAN_CFLAGS ?= $(call shell-or-die,pkg-config $(BOTAN_PKG) --cflags)
	BOTAN_LIBS   ?= $(call shell-or-die,pkg-config $(BOTAN_PKG) --libs)
	
	CAPSTONE_CFLAGS ?= $(call shell-or-die,pkg-config $(CAPSTONE_PKG) --cflags)
	CAPSTONE_LIBS   ?= $(call shell-or-die,pkg-config $(CAPSTONE_PKG) --libs)
	
	JANSSON_CFLAGS ?= $(call shell-or-die,pkg-config $(JANSSON_PKG) --cflags)
	JANSSON_LIBS   ?= $(call shell-or-die,pkg-config $(JANSSON_PKG) --libs)
	
	LUA_CFLAGS ?= $(call shell-or-die,pkg-config $(LUA_PKG) --cflags)
	LUA_LIBS   ?= $(call shell-or-die,pkg-config $(LUA_PKG) --libs)
	
	GTK_CFLAGS = $$($(GTKCONFIG_EXE) --cflags)
	GTK_LIBS   = $$($(GTKCONFIG_EXE) --libs)
	
	ifeq ($(BOTAN_PKG),botan-3)
		CXXSTD ?= -std=c++20
	else
		CXXSTD ?= -std=c++11
	endif
endif

BASE_CFLAGS := -Wall

DEBUG_CFLAGS   := -ggdb
RELEASE_CFLAGS := -g -O2 -DNDEBUG
PROFILE_CFLAGS := $(RELEASE_CFLAGS) -DREHEX_PROFILE

ifeq ($(BUILD_TYPE),)
	BUILD_TYPE := release
endif

ifeq ($(BUILD_TYPE),release)
	BASE_CFLAGS += $(RELEASE_CFLAGS)
else
	ifeq ($(BUILD_TYPE),debug)
		BASE_CFLAGS += $(DEBUG_CFLAGS)
	else
		ifeq ($(BUILD_TYPE),profile)
			BASE_CFLAGS += $(PROFILE_CFLAGS)
		else
			X := $(error unknown BUILD_TYPE '$(BUILD_TYPE)' (should be release, debug or profile))
		endif
	endif
endif

CFLAGS          := $(BASE_CFLAGS) -std=c99   -I. -Iinclude/ -IwxLua/modules/ -IwxFreeChart/include/                       $(HELP_CFLAGS) $(BOTAN_CFLAGS) $(CAPSTONE_CFLAGS) $(JANSSON_CFLAGS) $(LUA_CFLAGS) $(CFLAGS)
CXXFLAGS_NO_GTK := $(BASE_CFLAGS) $(CXXSTD) -I. -Iinclude/ -IwxLua/modules/ -IwxFreeChart/include/ -DwxOVERRIDE=override  $(HELP_CFLAGS) $(BOTAN_CFLAGS) $(CAPSTONE_CFLAGS) $(JANSSON_CFLAGS) $(LUA_CFLAGS) $(WX_CXXFLAGS) $(CXXFLAGS)
CXXFLAGS        := $(BASE_CFLAGS) $(CXXSTD) -I. -Iinclude/ -IwxLua/modules/ -IwxFreeChart/include/ -DwxOVERRIDE=override  $(HELP_CFLAGS) $(BOTAN_CFLAGS) $(CAPSTONE_CFLAGS) $(JANSSON_CFLAGS) $(LUA_CFLAGS) $(WX_CXXFLAGS) $(GTK_CFLAGS) $(CXXFLAGS)

uname_S := $(shell uname -s 2>/dev/null)
ifeq ($(uname_S),FreeBSD)
	LDLIBS += -liconv
endif
ifeq ($(uname_S),OpenBSD)
	LDLIBS += -liconv
endif

LDLIBS := -lunistring $(WX_LIBS) $(GTK_LIBS) $(BOTAN_LIBS) $(CAPSTONE_LIBS) $(JANSSON_LIBS) $(LUA_LIBS) $(LDLIBS)

# Define this for releases
# NOTE: This *MUST* be of the form a.b.c where each component is an integer to fit the format of
# macOS version numbers and Windows version info resources.
<<<<<<< HEAD
VERSION := 0.63.3
=======
VERSION := 0.63.4
>>>>>>> 71217eb6

ifdef VERSION
	LONG_VERSION := Version $(VERSION)
else
	# Check if we are actually in a git checkout before trying to get the
	# commit hash with `git log`, else we blow up in a git-archive export.
	
	ifneq ($(wildcard .git/*),)
		GIT_COMMIT_SHA ?= $(call shell-or-die,git log -1 --format="%H")
	else
		GIT_COMMIT_SHA ?= UNKNOWN
	endif
	
	GIT_COMMIT_TIME ?= $(call shell-or-die,git log -1 --format="%ct")
	
<<<<<<< HEAD
	VERSION      := e317aae0272534a4631143819631a5cf7c1ee87d
	LONG_VERSION := Snapshot e317aae0272534a4631143819631a5cf7c1ee87d
=======
	VERSION      := 850f8d79d8c8b3a87be5ebbdc9abf1b214bd5e3f
	LONG_VERSION := Snapshot 850f8d79d8c8b3a87be5ebbdc9abf1b214bd5e3f
>>>>>>> 71217eb6
endif

DEPDIR := .d
DEPPRE = @mkdir -p "$(dir $(DEPDIR)/$@.Td)"
DEPFLAGS = -MT $@ -MMD -MP -MF $(DEPDIR)/$@.Td
DEPPOST = @mv -f $(DEPDIR)/$@.Td $(DEPDIR)/$@.d && touch $@

WXLUA_BINDINGS := wxLua/bindings/.done

.PHONY: all
all: $(EXE)

# Stop Make from deleting intermediate files at-will. Some intermediates (e.g. resources) are used
# by multiple targets (all and test) and so they should persist. Others are generated as a
# side-effect of another target (wxLua bindings) so Make cannot properly track how to build them
# when it needs to recreate them later.
.SECONDARY:

.PHONY: check
check: $(TEST_EXE)
	$(TEST_EXE)
	
	for p in $(PLUGINS); \
	do \
		$(MAKE) -C plugins/$${p} LUA=$(LUA) check || exit $$?; \
	done

.PHONY: clean
clean:
	rm -f res/ascii16.c   res/ascii16.h \
	      res/ascii24.c   res/ascii24.h \
	      res/ascii32.c   res/ascii32.h \
	      res/ascii48.c   res/ascii48.h \
	      res/diff_fold16.c res/diff_fold16.h \
	      res/diff_fold24.c res/diff_fold24.h \
	      res/diff_fold32.c res/diff_fold32.h \
	      res/diff_fold48.c res/diff_fold48.h \
	      res/dock_bottom.c res/dock_bottom.h \
	      res/dock_left.c   res/dock_left.h \
	      res/dock_right.c  res/dock_right.h \
	      res/dock_top.c    res/dock_top.h \
	      res/icon16.c    res/icon16.h \
	      res/icon32.c    res/icon32.h \
	      res/icon48.c    res/icon48.h \
	      res/icon64.c    res/icon64.h \
	      res/icon128.c   res/icon128.h \
	      res/license.c   res/license.h   res/license.done \
	      res/offsets16.c res/offsets16.h \
	      res/offsets24.c res/offsets24.h \
	      res/offsets32.c res/offsets32.h \
	      res/offsets48.c res/offsets48.h \
	      res/shortcut48.c  res/shortcut48.h \
	      res/spinner24.c   res/spinner24.h
	
	rm -f $(filter-out %.$(BUILD_TYPE).o,$(APP_OBJS))
	rm -f $(patsubst %.$(BUILD_TYPE).o,%.debug.o,$(filter %.$(BUILD_TYPE).o,$(APP_OBJS)))
	rm -f $(patsubst %.$(BUILD_TYPE).o,%.release.o,$(filter %.$(BUILD_TYPE).o,$(APP_OBJS)))
	rm -f $(patsubst %.$(BUILD_TYPE).o,%.profile.o,$(filter %.$(BUILD_TYPE).o,$(APP_OBJS)))
	rm -f $(EXE)
	
	rm -f $(filter-out %.$(BUILD_TYPE).o,$(TEST_OBJS))
	rm -f $(patsubst %.$(BUILD_TYPE).o,%.debug.o,$(filter %.$(BUILD_TYPE).o,$(TEST_OBJS)))
	rm -f $(patsubst %.$(BUILD_TYPE).o,%.release.o,$(filter %.$(BUILD_TYPE).o,$(TEST_OBJS)))
	rm -f $(patsubst %.$(BUILD_TYPE).o,%.profile.o,$(filter %.$(BUILD_TYPE).o,$(TEST_OBJS)))
	rm -f $(TEST_EXE)
	
	rm -f $(EMBED_EXE)
	rm -f $(GTKCONFIG_EXE)
	
	grep -r "generated by genwxbind.lua" wxLua/ --exclude=genwxbind.lua | cut -d: -f1 | sort | uniq | xargs -r rm
	rm -f $(WXLUA_BINDINGS)
	
	rm -f src/lua-bindings/rehex_bind.done src/lua-bindings/rehex_bind.cpp src/lua-bindings/rehex_bind.h
	rm -f src/lua-plugin-preload.done src/lua-plugin-preload.c src/lua-plugin-preload.h

.PHONY: distclean
distclean: clean

WXLUA_OBJS := \
	wxLua/modules/wxlua/bit.$(BUILD_TYPE).o \
	wxLua/modules/wxlua/lbitlib.$(BUILD_TYPE).o \
	wxLua/modules/wxlua/wxlbind.$(BUILD_TYPE).o \
	wxLua/modules/wxlua/wxlcallb.$(BUILD_TYPE).o \
	wxLua/modules/wxlua/wxllua.$(BUILD_TYPE).o \
	wxLua/modules/wxlua/wxlobject.$(BUILD_TYPE).o \
	wxLua/modules/wxlua/wxlstate.$(BUILD_TYPE).o \
	wxLua/modules/wxlua/wxlua_bind.$(BUILD_TYPE).o

WXBIND_OBJS := \
	wxLua/modules/wxbind/src/wxadv_bind.$(BUILD_TYPE).o \
	wxLua/modules/wxbind/src/wxadv_wxladv.$(BUILD_TYPE).o \
	wxLua/modules/wxbind/src/wxaui_bind.$(BUILD_TYPE).o \
	wxLua/modules/wxbind/src/wxbase_base.$(BUILD_TYPE).o \
	wxLua/modules/wxbind/src/wxbase_bind.$(BUILD_TYPE).o \
	wxLua/modules/wxbind/src/wxbase_config.$(BUILD_TYPE).o \
	wxLua/modules/wxbind/src/wxbase_data.$(BUILD_TYPE).o \
	wxLua/modules/wxbind/src/wxbase_datetime.$(BUILD_TYPE).o \
	wxLua/modules/wxbind/src/wxbase_file.$(BUILD_TYPE).o \
	wxLua/modules/wxbind/src/wxcore_appframe.$(BUILD_TYPE).o \
	wxLua/modules/wxbind/src/wxcore_bind.$(BUILD_TYPE).o \
	wxLua/modules/wxbind/src/wxcore_clipdrag.$(BUILD_TYPE).o \
	wxLua/modules/wxbind/src/wxcore_controls.$(BUILD_TYPE).o \
	wxLua/modules/wxbind/src/wxcore_core.$(BUILD_TYPE).o \
	wxLua/modules/wxbind/src/wxcore_defsutils.$(BUILD_TYPE).o \
	wxLua/modules/wxbind/src/wxcore_dialogs.$(BUILD_TYPE).o \
	wxLua/modules/wxbind/src/wxcore_event.$(BUILD_TYPE).o \
	wxLua/modules/wxbind/src/wxcore_gdi.$(BUILD_TYPE).o \
	wxLua/modules/wxbind/src/wxcore_geometry.$(BUILD_TYPE).o \
	wxLua/modules/wxbind/src/wxcore_graphics.$(BUILD_TYPE).o \
	wxLua/modules/wxbind/src/wxcore_help.$(BUILD_TYPE).o \
	wxLua/modules/wxbind/src/wxcore_image.$(BUILD_TYPE).o \
	wxLua/modules/wxbind/src/wxcore_mdi.$(BUILD_TYPE).o \
	wxLua/modules/wxbind/src/wxcore_menutool.$(BUILD_TYPE).o \
	wxLua/modules/wxbind/src/wxcore_picker.$(BUILD_TYPE).o \
	wxLua/modules/wxbind/src/wxcore_print.$(BUILD_TYPE).o \
	wxLua/modules/wxbind/src/wxcore_sizer.$(BUILD_TYPE).o \
	wxLua/modules/wxbind/src/wxcore_windows.$(BUILD_TYPE).o \
	wxLua/modules/wxbind/src/wxcore_wxlcore.$(BUILD_TYPE).o \
	wxLua/modules/wxbind/src/wxpropgrid_bind.$(BUILD_TYPE).o

WXFREECHART_OBJS := \
	wxFreeChart/src/areadraw.$(BUILD_TYPE).o \
	wxFreeChart/src/art.$(BUILD_TYPE).o \
	wxFreeChart/src/axis/axis.$(BUILD_TYPE).o \
	wxFreeChart/src/axis/categoryaxis.$(BUILD_TYPE).o \
	wxFreeChart/src/axis/compdateaxis.$(BUILD_TYPE).o \
	wxFreeChart/src/axis/dateaxis.$(BUILD_TYPE).o \
	wxFreeChart/src/axis/juliandateaxis.$(BUILD_TYPE).o \
	wxFreeChart/src/axis/labelaxis.$(BUILD_TYPE).o \
	wxFreeChart/src/axis/logarithmicnumberaxis.$(BUILD_TYPE).o \
	wxFreeChart/src/axis/numberaxis.$(BUILD_TYPE).o \
	wxFreeChart/src/axisplot.$(BUILD_TYPE).o \
	wxFreeChart/src/bars/barplot.$(BUILD_TYPE).o \
	wxFreeChart/src/bars/barrenderer.$(BUILD_TYPE).o \
	wxFreeChart/src/category/categorydataset.$(BUILD_TYPE).o \
	wxFreeChart/src/category/categoryrenderer.$(BUILD_TYPE).o \
	wxFreeChart/src/category/categorysimpledataset.$(BUILD_TYPE).o \
	wxFreeChart/src/chart.$(BUILD_TYPE).o \
	wxFreeChart/src/chartpanel.$(BUILD_TYPE).o \
	wxFreeChart/src/chartsplitpanel.$(BUILD_TYPE).o \
	wxFreeChart/src/colorscheme.$(BUILD_TYPE).o \
	wxFreeChart/src/crosshair.$(BUILD_TYPE).o \
	wxFreeChart/src/dataset.$(BUILD_TYPE).o \
	wxFreeChart/src/gantt/ganttdataset.$(BUILD_TYPE).o \
	wxFreeChart/src/gantt/ganttplot.$(BUILD_TYPE).o \
	wxFreeChart/src/gantt/ganttrenderer.$(BUILD_TYPE).o \
	wxFreeChart/src/gantt/ganttsimpledataset.$(BUILD_TYPE).o \
	wxFreeChart/src/legend.$(BUILD_TYPE).o \
	wxFreeChart/src/marker.$(BUILD_TYPE).o \
	wxFreeChart/src/multiplot.$(BUILD_TYPE).o \
	wxFreeChart/src/ohlc/movingaverage.$(BUILD_TYPE).o \
	wxFreeChart/src/ohlc/ohlcbarrenderer.$(BUILD_TYPE).o \
	wxFreeChart/src/ohlc/ohlccandlestickrenderer.$(BUILD_TYPE).o \
	wxFreeChart/src/ohlc/ohlcdataset.$(BUILD_TYPE).o \
	wxFreeChart/src/ohlc/ohlcplot.$(BUILD_TYPE).o \
	wxFreeChart/src/ohlc/ohlcrenderer.$(BUILD_TYPE).o \
	wxFreeChart/src/ohlc/ohlcsimpledataset.$(BUILD_TYPE).o \
	wxFreeChart/src/pie/pieplot.$(BUILD_TYPE).o \
	wxFreeChart/src/plot.$(BUILD_TYPE).o \
	wxFreeChart/src/renderer.$(BUILD_TYPE).o \
	wxFreeChart/src/symbol.$(BUILD_TYPE).o \
	wxFreeChart/src/title.$(BUILD_TYPE).o \
	wxFreeChart/src/tooltips.$(BUILD_TYPE).o \
	wxFreeChart/src/xy/functions/polynom.$(BUILD_TYPE).o \
	wxFreeChart/src/xy/functions/sinefunction.$(BUILD_TYPE).o \
	wxFreeChart/src/xy/juliantimeseriesdataset.$(BUILD_TYPE).o \
	wxFreeChart/src/xy/timeseriesdataset.$(BUILD_TYPE).o \
	wxFreeChart/src/xy/vectordataset.$(BUILD_TYPE).o \
	wxFreeChart/src/xy/xyarearenderer.$(BUILD_TYPE).o \
	wxFreeChart/src/xy/xydataset.$(BUILD_TYPE).o \
	wxFreeChart/src/xy/xydynamicdataset.$(BUILD_TYPE).o \
	wxFreeChart/src/xy/xyhistorenderer.$(BUILD_TYPE).o \
	wxFreeChart/src/xy/xylinerenderer.$(BUILD_TYPE).o \
	wxFreeChart/src/xy/xyplot.$(BUILD_TYPE).o \
	wxFreeChart/src/xy/xyrenderer.$(BUILD_TYPE).o \
	wxFreeChart/src/xy/xysimpledataset.$(BUILD_TYPE).o \
	wxFreeChart/src/xyz/bubbleplot.$(BUILD_TYPE).o \
	wxFreeChart/src/xyz/xyzdataset.$(BUILD_TYPE).o \
	wxFreeChart/src/xyz/xyzrenderer.$(BUILD_TYPE).o \
	wxFreeChart/src/zoompan.$(BUILD_TYPE).o

APP_OBJS := \
	res/actual_size_dark_16.o \
	res/actual_size_light_16.o \
	res/ascii16.o \
	res/ascii24.o \
	res/ascii32.o \
	res/ascii48.o \
	res/bg16.o \
	res/diff_fold16.o \
	res/diff_fold24.o \
	res/diff_fold32.o \
	res/diff_fold48.o \
	res/dock_bottom.o \
	res/dock_left.o \
	res/dock_right.o \
	res/dock_top.o \
	res/fit_to_screen_dark_16.o \
	res/fit_to_screen_light_16.o \
	res/icon16.o \
	res/icon32.o \
	res/icon48.o \
	res/icon64.o \
	res/icon128.o \
	res/license.o \
	res/offsets16.o \
	res/offsets24.o \
	res/offsets32.o \
	res/offsets48.o \
	res/shortcut48.o \
	res/spinner24.o \
	res/swap_horiz_dark_16.o \
	res/swap_horiz_light_16.o \
	res/swap_vert_dark_16.o \
	res/swap_vert_light_16.o \
	res/zoom_in_dark_16.o \
	res/zoom_in_light_16.o \
	res/zoom_out_dark_16.o \
	res/zoom_out_light_16.o \
	src/AboutDialog.$(BUILD_TYPE).o \
	src/AppMain.$(BUILD_TYPE).o \
	src/AppSettings.$(BUILD_TYPE).o \
	src/AppTestable.$(BUILD_TYPE).o \
	src/ArtProvider.$(BUILD_TYPE).o \
	src/BasicDataTypes.$(BUILD_TYPE).o \
	src/BatchedCharacterRenderer.$(BUILD_TYPE).o \
	src/BitArray.$(BUILD_TYPE).o \
	src/BitEditor.$(BUILD_TYPE).o \
	src/BitOffset.$(BUILD_TYPE).o \
	src/BitmapTool.$(BUILD_TYPE).o \
	src/buffer.$(BUILD_TYPE).o \
	src/BytesPerLineDialog.$(BUILD_TYPE).o \
	src/ByteColourMap.$(BUILD_TYPE).o \
	src/ByteRangeSet.$(BUILD_TYPE).o \
	src/CharacterEncoder.$(BUILD_TYPE).o \
	src/CharacterFinder.$(BUILD_TYPE).o \
	src/Checksum.$(BUILD_TYPE).o \
	src/ChecksumImpl.$(BUILD_TYPE).o \
	src/ChecksumPanel.$(BUILD_TYPE).o \
	src/ClickText.$(BUILD_TYPE).o \
	src/CodeCtrl.$(BUILD_TYPE).o \
	src/ColourPickerCtrl.$(BUILD_TYPE).o \
	src/CommentTree.$(BUILD_TYPE).o \
	src/ConsoleBuffer.$(BUILD_TYPE).o \
	src/ConsolePanel.$(BUILD_TYPE).o \
	src/CustomMessageDialog.$(BUILD_TYPE).o \
	src/CustomNumericType.$(BUILD_TYPE).o \
	src/DataHistogramPanel.$(BUILD_TYPE).o \
	src/DataMapScrollbar.$(BUILD_TYPE).o \
	src/DataMapSource.$(BUILD_TYPE).o \
	src/DataMapTool.$(BUILD_TYPE).o \
	src/DataType.$(BUILD_TYPE).o \
	src/DataView.$(BUILD_TYPE).o \
	src/decodepanel.$(BUILD_TYPE).o \
	src/DetachableNotebook.$(BUILD_TYPE).o \
	src/DiffWindow.$(BUILD_TYPE).o \
	src/disassemble.$(BUILD_TYPE).o \
	src/DisassemblyRegion.$(BUILD_TYPE).o \
	src/document.$(BUILD_TYPE).o \
	src/DocumentCtrl.$(BUILD_TYPE).o \
	src/EditCommentDialog.$(BUILD_TYPE).o \
	src/Events.$(BUILD_TYPE).o \
	src/FileWriter.$(BUILD_TYPE).o \
	src/FillRangeDialog.$(BUILD_TYPE).o \
	src/FixedSizeValueRegion.$(BUILD_TYPE).o \
	src/FontCharacterCache.$(BUILD_TYPE).o \
	src/GotoOffsetDialog.$(BUILD_TYPE).o \
	src/HierarchicalByteAccumulator.$(BUILD_TYPE).o \
	src/HighlightColourMap.$(BUILD_TYPE).o \
	src/HSVColour.$(BUILD_TYPE).o \
	src/IntelHexExport.$(BUILD_TYPE).o \
	src/IntelHexImport.$(BUILD_TYPE).o \
	src/IPC.$(BUILD_TYPE).o \
	src/LicenseDialog.$(BUILD_TYPE).o \
	src/LoadingSpinner.$(BUILD_TYPE).o \
	src/lua-bindings/rehex_bind.$(BUILD_TYPE).o \
	src/lua-plugin-preload.$(BUILD_TYPE).o \
	src/LuaPluginLoader.$(BUILD_TYPE).o \
	src/mainwindow.$(BUILD_TYPE).o \
	src/MultiSplitter.$(BUILD_TYPE).o \
	src/Palette.$(BUILD_TYPE).o \
	src/PopupTipWindow.$(BUILD_TYPE).o \
	src/ProceduralBitmap.$(BUILD_TYPE).o \
	src/profile.$(BUILD_TYPE).o \
	src/ProxyDropTarget.$(BUILD_TYPE).o \
	src/RangeChoiceLinear.$(BUILD_TYPE).o \
	src/RangeDialog.$(BUILD_TYPE).o \
	src/RangeProcessor.$(BUILD_TYPE).o \
	src/search.$(BUILD_TYPE).o \
	src/SettingsDialog.$(BUILD_TYPE).o \
	src/SettingsDialogByteColour.$(BUILD_TYPE).o \
	src/SettingsDialogGeneral.$(BUILD_TYPE).o \
	src/SettingsDialogHighlights.$(BUILD_TYPE).o \
	src/SettingsDialogKeyboard.$(BUILD_TYPE).o \
	src/StringPanel.$(BUILD_TYPE).o \
	src/textentrydialog.$(BUILD_TYPE).o \
	src/Tab.$(BUILD_TYPE).o \
	src/ThreadPool.$(BUILD_TYPE).o \
	src/ToolPanel.$(BUILD_TYPE).o \
	src/ToolDock.$(BUILD_TYPE).o \
	src/util.$(BUILD_TYPE).o \
	src/VirtualMappingDialog.$(BUILD_TYPE).o \
	src/VirtualMappingList.$(BUILD_TYPE).o \
	src/win32lib.$(BUILD_TYPE).o \
	src/WindowCommands.$(BUILD_TYPE).o \
	$(WXLUA_OBJS) \
	$(WXBIND_OBJS) \
	$(WXFREECHART_OBJS) \
	$(EXTRA_APP_OBJS)

$(DEFAULT_EXE_TARGET): $(APP_OBJS) $(GTKCONFIG_EXE)
	$(EXTRA_APP_BUILD_COMMAND)
	$(CXX) $(CXXFLAGS) -DLONG_VERSION='"$(LONG_VERSION)"' -DSHORT_VERSION='"$(VERSION)"' -DLIBDIR='"$(libdir)"' -DDATADIR='"$(datadir)"' -c -o res/version.o res/version.cpp
	$(CXX) $(CXXFLAGS) -o $@ $(APP_OBJS) $(EXTRA_APP_LINK_OBJS) res/version.o $(LDFLAGS) $(LDLIBS)

TEST_OBJS := \
	googletest/src/gtest-all.o \
	res/actual_size_dark_16.o \
	res/actual_size_light_16.o \
	res/ascii16.o \
	res/ascii24.o \
	res/ascii32.o \
	res/ascii48.o \
	res/bg16.o \
	res/diff_fold16.o \
	res/diff_fold24.o \
	res/diff_fold32.o \
	res/diff_fold48.o \
	res/dock_bottom.o \
	res/dock_left.o \
	res/dock_right.o \
	res/dock_top.o \
	res/fit_to_screen_dark_16.o \
	res/fit_to_screen_light_16.o \
	res/icon16.o \
	res/icon32.o \
	res/icon48.o \
	res/icon64.o \
	res/icon128.o \
	res/license.o \
	res/offsets16.o \
	res/offsets24.o \
	res/offsets32.o \
	res/offsets48.o \
	res/shortcut48.o \
	res/spinner24.o \
	res/swap_horiz_dark_16.o \
	res/swap_horiz_light_16.o \
	res/swap_vert_dark_16.o \
	res/swap_vert_light_16.o \
	res/zoom_in_dark_16.o \
	res/zoom_in_light_16.o \
	res/zoom_out_dark_16.o \
	res/zoom_out_light_16.o \
	src/AboutDialog.$(BUILD_TYPE).o \
	src/AppSettings.$(BUILD_TYPE).o \
	src/AppTestable.$(BUILD_TYPE).o \
	src/ArtProvider.$(BUILD_TYPE).o \
	src/BasicDataTypes.$(BUILD_TYPE).o \
	src/BatchedCharacterRenderer.$(BUILD_TYPE).o \
	src/BitArray.$(BUILD_TYPE).o \
	src/BitOffset.$(BUILD_TYPE).o \
	src/BitmapTool.$(BUILD_TYPE).o \
	src/buffer.$(BUILD_TYPE).o \
	src/ByteColourMap.$(BUILD_TYPE).o \
	src/ByteRangeSet.$(BUILD_TYPE).o \
	src/BytesPerLineDialog.$(BUILD_TYPE).o \
	src/CharacterEncoder.$(BUILD_TYPE).o \
	src/CharacterFinder.$(BUILD_TYPE).o \
	src/Checksum.$(BUILD_TYPE).o \
	src/ChecksumImpl.$(BUILD_TYPE).o \
	src/ClickText.$(BUILD_TYPE).o \
	src/ColourPickerCtrl.$(BUILD_TYPE).o \
	src/CommentTree.$(BUILD_TYPE).o \
	src/ConsoleBuffer.$(BUILD_TYPE).o \
	src/CustomMessageDialog.$(BUILD_TYPE).o \
	src/CustomNumericType.$(BUILD_TYPE).o \
	src/DataMapScrollbar.$(BUILD_TYPE).o \
	src/DataMapSource.$(BUILD_TYPE).o \
	src/DataType.$(BUILD_TYPE).o \
	src/DataView.$(BUILD_TYPE).o \
	src/DetachableNotebook.$(BUILD_TYPE).o \
	src/DiffWindow.$(BUILD_TYPE).o \
	src/DisassemblyRegion.$(BUILD_TYPE).o \
	src/document.$(BUILD_TYPE).o \
	src/DocumentCtrl.$(BUILD_TYPE).o \
	src/EditCommentDialog.$(BUILD_TYPE).o \
	src/Events.$(BUILD_TYPE).o \
	src/FileWriter.$(BUILD_TYPE).o \
	src/FillRangeDialog.$(BUILD_TYPE).o \
	src/FixedSizeValueRegion.$(BUILD_TYPE).o \
	src/FontCharacterCache.$(BUILD_TYPE).o \
	src/GotoOffsetDialog.$(BUILD_TYPE).o \
	src/HierarchicalByteAccumulator.$(BUILD_TYPE).o \
	src/HighlightColourMap.$(BUILD_TYPE).o \
	src/HSVColour.$(BUILD_TYPE).o \
	src/IntelHexExport.$(BUILD_TYPE).o \
	src/IntelHexImport.$(BUILD_TYPE).o \
	src/LicenseDialog.$(BUILD_TYPE).o \
	src/LoadingSpinner.$(BUILD_TYPE).o \
	src/lua-bindings/rehex_bind.$(BUILD_TYPE).o \
	src/lua-plugin-preload.$(BUILD_TYPE).o \
	src/LuaPluginLoader.$(BUILD_TYPE).o \
	src/mainwindow.$(BUILD_TYPE).o \
	src/MultiSplitter.$(BUILD_TYPE).o \
	src/Palette.$(BUILD_TYPE).o \
	src/PopupTipWindow.$(BUILD_TYPE).o \
	src/ProceduralBitmap.$(BUILD_TYPE).o \
	src/ProxyDropTarget.$(BUILD_TYPE).o \
	src/RangeDialog.$(BUILD_TYPE).o \
	src/RangeProcessor.$(BUILD_TYPE).o \
	src/search.$(BUILD_TYPE).o \
	src/SettingsDialog.$(BUILD_TYPE).o \
	src/SettingsDialogByteColour.$(BUILD_TYPE).o \
	src/SettingsDialogGeneral.$(BUILD_TYPE).o \
	src/SettingsDialogHighlights.$(BUILD_TYPE).o \
	src/SettingsDialogKeyboard.$(BUILD_TYPE).o \
	src/StringPanel.$(BUILD_TYPE).o \
	src/Tab.$(BUILD_TYPE).o \
	src/textentrydialog.$(BUILD_TYPE).o \
	src/ThreadPool.$(BUILD_TYPE).o \
	src/ToolPanel.$(BUILD_TYPE).o \
	src/ToolDock.$(BUILD_TYPE).o \
	src/util.$(BUILD_TYPE).o \
	src/VirtualMappingDialog.$(BUILD_TYPE).o \
	src/win32lib.$(BUILD_TYPE).o \
	src/WindowCommands.$(BUILD_TYPE).o \
	tests/BitmapTool.$(BUILD_TYPE).o \
	tests/BitOffset.$(BUILD_TYPE).o \
	tests/BufferTest1.$(BUILD_TYPE).o \
	tests/BufferTest2.$(BUILD_TYPE).o \
	tests/BufferTest3.$(BUILD_TYPE).o \
	tests/ByteAccumulator.$(BUILD_TYPE).o \
	tests/ByteColourMap.$(BUILD_TYPE).o \
	tests/ByteRangeMap.$(BUILD_TYPE).o \
	tests/ByteRangeSet.$(BUILD_TYPE).o \
	tests/ByteRangeTree.$(BUILD_TYPE).o \
	tests/CharacterEncoder.$(BUILD_TYPE).o \
	tests/CharacterFinder.$(BUILD_TYPE).o \
	tests/Checksum.$(BUILD_TYPE).o \
	tests/CommentsDataObject.$(BUILD_TYPE).o \
	tests/CommentTree.$(BUILD_TYPE).o \
	tests/ConsoleBuffer.$(BUILD_TYPE).o \
	tests/CustomNumericType.$(BUILD_TYPE).o \
	tests/DataType.$(BUILD_TYPE).o \
	tests/DataView.$(BUILD_TYPE).o \
	tests/DataHistogramAccumulator.$(BUILD_TYPE).o \
	tests/DiffWindow.$(BUILD_TYPE).o \
	tests/DisassemblyRegion.$(BUILD_TYPE).o \
	tests/Document.$(BUILD_TYPE).o \
	tests/DocumentCtrl.$(BUILD_TYPE).o \
	tests/endian_conv.$(BUILD_TYPE).o \
	tests/FastRectangleFiller.$(BUILD_TYPE).o \
	tests/FileWriter.$(BUILD_TYPE).o \
	tests/HierarchicalByteAccumulator.$(BUILD_TYPE).o \
	tests/HighlightColourMap.$(BUILD_TYPE).o \
	tests/HSVColour.$(BUILD_TYPE).o \
	tests/IntelHexExport.$(BUILD_TYPE).o \
	tests/IntelHexImport.$(BUILD_TYPE).o \
	tests/LuaPluginLoader.$(BUILD_TYPE).o \
	tests/main.$(BUILD_TYPE).o \
	tests/NestedOffsetLengthMap.$(BUILD_TYPE).o \
	tests/NumericTextCtrl.$(BUILD_TYPE).o \
	tests/MultiSplitter.$(BUILD_TYPE).o \
	tests/Range.$(BUILD_TYPE).o \
	tests/RangeProcessor.$(BUILD_TYPE).o \
	tests/search-bseq.$(BUILD_TYPE).o \
	tests/search-text.$(BUILD_TYPE).o \
	tests/SearchBase.$(BUILD_TYPE).o \
	tests/SearchValue.$(BUILD_TYPE).o \
	tests/SafeWindowPointer.$(BUILD_TYPE).o \
	tests/SharedDocumentPointer.$(BUILD_TYPE).o \
	tests/StringPanel.$(BUILD_TYPE).o \
	tests/Tab.$(BUILD_TYPE).o \
	tests/testutil.$(BUILD_TYPE).o \
	tests/ThreadPool.$(BUILD_TYPE).o \
	tests/util.$(BUILD_TYPE).o \
	tests/WindowCommands.$(BUILD_TYPE).o \
	$(WXLUA_OBJS) \
	$(WXBIND_OBJS) \
	$(EXTRA_TEST_OBJS)

$(DEFAULT_TEST_TARGET): $(TEST_OBJS) $(GTKCONFIG_EXE)
	$(CXX) $(CXXFLAGS) -DLONG_VERSION='"$(LONG_VERSION)"' -DSHORT_VERSION='"$(VERSION)"' -DLIBDIR='"$(libdir)"' -DDATADIR='"$(datadir)"' -c -o res/version.o res/version.cpp
	$(CXX) $(CXXFLAGS) -o $@ $(TEST_OBJS) res/version.o $(LDFLAGS) $(LDLIBS)

$(EMBED_EXE): tools/embed.cpp
	$(CXX) $(CXXFLAGS_NO_GTK) -o $@ $<

$(GTKCONFIG_EXE): tools/gtk-config.cpp
	$(CXX) $(CXXFLAGS_NO_GTK) $(WX_CXXFLAGS) -o $@ $<

src/AboutDialog.$(BUILD_TYPE).o: res/icon128.h
src/ArtProvider.$(BUILD_TYPE).o: \
	res/ascii16.h res/ascii24.h res/ascii32.h res/ascii48.h \
	res/diff_fold16.h res/diff_fold24.h res/diff_fold32.h res/diff_fold48.h \
	res/offsets16.h res/offsets24.h res/offsets32.h res/offsets48.h
src/BitmapTool.$(BUILD_TYPE).o: \
	res/actual_size_dark_16.h res/actual_size_light_16.h \
	res/fit_to_screen_dark_16.h res/fit_to_screen_light_16.h \
	res/swap_horiz_dark_16.h res/swap_horiz_light_16.h \
	res/swap_vert_dark_16.h res/swap_vert_light_16.h \
	res/zoom_in_dark_16.h res/zoom_in_light_16.h \
	res/zoom_out_dark_16.h res/zoom_out_light_16.h \
	res/bg16.h
src/DataHistogramPanel.$(BUILD_TYPE).o: \
	res/spinner24.h res/zoom_in_dark_16.h res/zoom_in_light_16.h res/zoom_out_dark_16.h res/zoom_out_light_16.h
src/DiffWindow.$(BUILD_TYPE).o: res/icon16.h res/icon32.h res/icon48.h res/icon64.h
src/LicenseDialog.$(BUILD_TYPE).o: res/license.h
src/LuaPluginLoader.$(BUILD_TYPE).o: src/lua-bindings/rehex_bind.h src/lua-plugin-preload.h
src/mainwindow.$(BUILD_TYPE).o: res/icon16.h res/icon32.h res/icon48.h res/icon64.h
src/SettingsDialogKeyboard.$(BUILD_TYPE).o: res/shortcut48.h
src/StringPanel.$(BUILD_TYPE).o: res/spinner24.h
src/ToolDock.$(BUILD_TYPE).o: res/dock_bottom.h res/dock_left.h res/dock_right.h res/dock_top.h

res/license.done: LICENSE.txt $(EMBED_EXE)
	$(EMBED_EXE) $< LICENSE_TXT res/license.c res/license.h
	touch $@

res/license.c res/license.h: res/license.done ;

res/%.c res/%.h: res/%.png $(EMBED_EXE)
	$(EMBED_EXE) $< $*_png res/$*.c res/$*.h

res/%.c res/%.h: res/%.gif $(EMBED_EXE)
	$(EMBED_EXE) $< $*_gif res/$*.c res/$*.h

src/lua-bindings/rehex_bind.done: src/lua-bindings/rehex.i src/lua-bindings/rehex_override.hpp src/lua-bindings/rehex_rules.lua $(WXLUA_BINDINGS)
	$(LUA) -e"rulesFilename=\"src/lua-bindings/rehex_rules.lua\"" wxLua/bindings/genwxbind.lua
	
	# genwxbind.lua may not modify individual files if they are already up to date.
	touch -c src/lua-bindings/rehex_bind.cpp
	touch -c src/lua-bindings/rehex_bind.h

src/lua-bindings/rehex_bind.cpp src/lua-bindings/rehex_bind.h: src/lua-bindings/rehex_bind.done ;

$(WXLUA_BINDINGS):
	$(MAKE) -C wxLua/bindings/ wxadv wxaui wxbase wxcore wxlua wxpropgrid LUA=$(LUA)
	touch $@

src/lua-plugin-preload.done: src/lua-plugin-preload.lua $(EMBED_EXE)
	$(EMBED_EXE) $< LUA_PLUGIN_PRELOAD src/lua-plugin-preload.c src/lua-plugin-preload.h
	touch $@

src/lua-plugin-preload.c src/lua-plugin-preload.h: src/lua-plugin-preload.done ;

%.o: %.c $(WXLUA_BINDINGS)
	$(DEPPRE)
	$(CC) $(CFLAGS) $(DEPFLAGS) -c -o $@ $<
	$(DEPPOST)

%.$(BUILD_TYPE).o: %.c $(WXLUA_BINDINGS)
	$(DEPPRE)
	$(CC) $(CFLAGS) $(DEPFLAGS) -c -o $@ $<
	$(DEPPOST)

tests/%.$(BUILD_TYPE).o: tests/%.cpp $(WXLUA_BINDINGS) $(GTKCONFIG_EXE)
	$(DEPPRE)
	$(CXX) $(CXXFLAGS) -I./googletest/include/ $(DEPFLAGS) -c -o $@ $<
	$(DEPPOST)

wxLua/%.$(BUILD_TYPE).o: wxLua/%.cpp $(WXLUA_BINDINGS) $(GTKCONFIG_EXE)
	$(DEPPRE)
	$(CXX) $(CXXFLAGS) -Wno-deprecated-declarations $(DEPFLAGS) -c -o $@ $<
	$(DEPPOST)

googletest/src/%.o: googletest/src/%.cc $(GTKCONFIG_EXE)
	$(DEPPRE)
	$(CXX) $(CXXFLAGS) -I./googletest/include/ -I./googletest/ $(DEPFLAGS) -c -o $@ $<
	$(DEPPOST)

%.$(BUILD_TYPE).o: %.cpp $(WXLUA_BINDINGS) $(GTKCONFIG_EXE)
	$(DEPPRE)
	$(CXX) $(CXXFLAGS) $(DEPFLAGS) -c -o $@ $<
	$(DEPPOST)

wxLua/%.cpp: $(WXLUA_BINDINGS)
	@true

# We can generate a compile_commands.json for use by source checkers and IDEs which know how to
# parse it such as clangd and JetBrains Fleet.
#
# The compile_commands.json fragment for each file is written out under .cc/ and then merged into
# the top-level compile_commands.json, all are rebuilt when the Makefile(s) are changed.

COMPILE_COMMAND_DEPENDENCIES := $(wildcard Makefile Makefile.*) $(JQ)
COMPILE_COMMAND_INTERMEDIATE_DIR := .cc

.PHONY: compile_commands.json
compile_commands.json: $(addprefix $(COMPILE_COMMAND_INTERMEDIATE_DIR)/,$(addsuffix .compile_command.json,$(APP_OBJS) $(TEST_OBJS)))
	cat $^ | $(JQ) -s . > $@

# $(call emit-compile-command,$(COMPILE_COMMAND_INTERMEDIATE_DIR)/foo.o.compile_command.json,foo.c,$(CC) $(CFLAGS))
define emit-compile-command
	@mkdir -p $(dir $(1))
	echo "{ \"directory\": $$(pwd | $(JQ) -R .), \"file\": $$(echo "$(patsubst $(COMPILE_COMMAND_INTERMEDIATE_DIR)/%,%,$(patsubst %.compile_command.json,%,$(2)))" | $(JQ) -R .), \"command\": $$(echo "$(3) -o $(2) $(patsubst $(COMPILE_COMMAND_INTERMEDIATE_DIR)/%,%,$(patsubst %.compile_command.json,%,$(2)))" | $(JQ) -R .) }" > $(1)
endef

$(COMPILE_COMMAND_INTERMEDIATE_DIR)/googletest/src/%.o.compile_command.json: googletest/src/%.cc $(GTKCONFIG_EXE) $(COMPILE_COMMAND_DEPENDENCIES)
	$(call emit-compile-command,$@,$<,$(CXX) $(CXXFLAGS) -I./googletest/include/ -I./googletest/)

$(COMPILE_COMMAND_INTERMEDIATE_DIR)/tests/%.o.compile_command.json: tests/%.cpp $(GTKCONFIG_EXE) $(COMPILE_COMMAND_DEPENDENCIES)
	$(call emit-compile-command,$@,$<,$(CXX) $(CXXFLAGS) -I./googletest/include/)

$(COMPILE_COMMAND_INTERMEDIATE_DIR)/tests/%.$(BUILD_TYPE).o.compile_command.json: tests/%.cpp $(GTKCONFIG_EXE) $(COMPILE_COMMAND_DEPENDENCIES)
	$(call emit-compile-command,$@,$<,$(CXX) $(CXXFLAGS) -I./googletest/include/)

$(COMPILE_COMMAND_INTERMEDIATE_DIR)/%.o.compile_command.json: %.c $(COMPILE_COMMAND_DEPENDENCIES)
	$(call emit-compile-command,$@,$<,$(CC) $(CFLAGS))

$(COMPILE_COMMAND_INTERMEDIATE_DIR)/%.$(BUILD_TYPE).o.compile_command.json: %.c $(COMPILE_COMMAND_DEPENDENCIES)
	$(call emit-compile-command,$@,$<,$(CC) $(CFLAGS))

$(COMPILE_COMMAND_INTERMEDIATE_DIR)/%.o.compile_command.json: %.cpp $(GTKCONFIG_EXE) $(COMPILE_COMMAND_DEPENDENCIES)
	$(call emit-compile-command,$@,$<,$(CXX) $(CXXFLAGS))

$(COMPILE_COMMAND_INTERMEDIATE_DIR)/%.$(BUILD_TYPE).o.compile_command.json: %.cpp $(GTKCONFIG_EXE) $(COMPILE_COMMAND_DEPENDENCIES)
	$(call emit-compile-command,$@,$<,$(CXX) $(CXXFLAGS))

# Dummy rule for jq on platforms where we rely on a system-provided binary.
jq:

.PHONY: help/rehex.chm
help/rehex.chm:
	$(MAKE) -C help/ rehex.chm

rehex.chm: help/rehex.chm
	cp $< $@

.PHONY: help/rehex.htb
help/rehex.htb:
	$(MAKE) -C help/ rehex.htb

.PHONY: online-help
online-help:
	$(MAKE) -C help/ online-help

include $(shell test -d .d/ && find .d/ -name '*.d' -type f)

prefix      ?= /usr/local
exec_prefix ?= $(prefix)
bindir      ?= $(exec_prefix)/bin
datarootdir ?= $(prefix)/share
datadir     ?= $(datarootdir)
libdir      ?= $(exec_prefix)/lib

export prefix
export exec_prefix
export bindir
export datarootdir
export datadir
export libdir

PLUGINS := \
	binary-template \
	exe \
	pcap

.PHONY: install
install: $(EXE) $(HELP_TARGET)
	mkdir -p $(DESTDIR)$(bindir)
	install -m 0755 $(INSTALL_STRIP) $(EXE) $(DESTDIR)$(bindir)/$(EXE)
	
	for s in 16 32 48 64 128 256 512; \
	do \
		mkdir -p $(DESTDIR)$(datarootdir)/icons/hicolor/$${s}x$${s}/apps; \
		install -m 0644 res/icon$${s}.png $(DESTDIR)$(datarootdir)/icons/hicolor/$${s}x$${s}/apps/rehex.png; \
	done
	
	mkdir -p $(DESTDIR)$(datarootdir)/applications
	install -m 0644 res/rehex.desktop $(DESTDIR)$(datarootdir)/applications/rehex.desktop
	
ifneq ($(BUILD_HELP),0)
	mkdir -p $(DESTDIR)$(datadir)/rehex
	install -m 0644 help/rehex.htb $(DESTDIR)$(datadir)/rehex/rehex.htb
endif
	
	for p in $(PLUGINS); \
	do \
		$(MAKE) -C plugins/$${p} install || exit $$?; \
	done

.PHONY: install-strip
install-strip:
	$(MAKE) INSTALL_STRIP=-s install

.PHONY: uninstall
uninstall:
	rm -f $(DESTDIR)$(bindir)/$(EXE)
	rm -f $(DESTDIR)$(datadir)/rehex/rehex.htb
	rmdir --ignore-fail-on-non-empty $(DESTDIR)$(datadir)/rehex/
	rm -f $(DESTDIR)$(datarootdir)/applications/rehex.desktop
	
	for s in 16 32 48 64 128 256 512; \
	do \
		rm -f $(DESTDIR)$(datarootdir)/icons/hicolor/$${s}x$${s}/apps/rehex.png; \
	done
	
	for p in $(PLUGINS); \
	do \
		$(MAKE) -C plugins/$${p} uninstall || exit $$?; \
	done

.PHONY: dist
dist:
	rm -rf rehex-$(VERSION) rehex-$(VERSION).tar
	mkdir rehex-$(VERSION)/
	
ifneq ("$(wildcard MANIFEST)","")
	# Running from a dist tarball, ship anything in the MANIFEST
	xargs cp --parents -t rehex-$(VERSION)/ < MANIFEST
else
	# Running from the git tree, ship any checked in files
	(git ls-files && echo MANIFEST) | LC_ALL=C sort > rehex-$(VERSION)/MANIFEST
	git ls-files | xargs cp --parents -t rehex-$(VERSION)/
	
	# Inline any references to the HEAD commit sha/timestamp
<<<<<<< HEAD
	sed -i -e "s|\$e317aae0272534a4631143819631a5cf7c1ee87d|e317aae0272534a4631143819631a5cf7c1ee87d|g" rehex-$(VERSION)/Makefile
	sed -i -e "s|\$1757363993|1757363993|g" rehex-$(VERSION)/Makefile
=======
	sed -i -e "s|\$850f8d79d8c8b3a87be5ebbdc9abf1b214bd5e3f|850f8d79d8c8b3a87be5ebbdc9abf1b214bd5e3f|g" rehex-$(VERSION)/Makefile
	sed -i -e "s|\$1763829681|1763829681|g" rehex-$(VERSION)/Makefile
>>>>>>> 71217eb6
endif
	
	# Generate reproducible tarball. All files use git commit timestamp.
	find rehex-$(VERSION) -print0 | \
		LC_ALL=C sort -z | \
		tar \
			--format=ustar \
<<<<<<< HEAD
			--mtime=@1757363993 \
=======
			--mtime=@1763829681 \
>>>>>>> 71217eb6
			--owner=0 --group=0 --numeric-owner \
			--no-recursion --null  -T - \
			-cf - | \
		gzip -9n - > rehex-$(VERSION).tar.gz<|MERGE_RESOLUTION|>--- conflicted
+++ resolved
@@ -138,11 +138,7 @@
 # Define this for releases
 # NOTE: This *MUST* be of the form a.b.c where each component is an integer to fit the format of
 # macOS version numbers and Windows version info resources.
-<<<<<<< HEAD
-VERSION := 0.63.3
-=======
 VERSION := 0.63.4
->>>>>>> 71217eb6
 
 ifdef VERSION
 	LONG_VERSION := Version $(VERSION)
@@ -158,13 +154,8 @@
 	
 	GIT_COMMIT_TIME ?= $(call shell-or-die,git log -1 --format="%ct")
 	
-<<<<<<< HEAD
-	VERSION      := e317aae0272534a4631143819631a5cf7c1ee87d
-	LONG_VERSION := Snapshot e317aae0272534a4631143819631a5cf7c1ee87d
-=======
 	VERSION      := 850f8d79d8c8b3a87be5ebbdc9abf1b214bd5e3f
 	LONG_VERSION := Snapshot 850f8d79d8c8b3a87be5ebbdc9abf1b214bd5e3f
->>>>>>> 71217eb6
 endif
 
 DEPDIR := .d
@@ -882,13 +873,8 @@
 	git ls-files | xargs cp --parents -t rehex-$(VERSION)/
 	
 	# Inline any references to the HEAD commit sha/timestamp
-<<<<<<< HEAD
-	sed -i -e "s|\$e317aae0272534a4631143819631a5cf7c1ee87d|e317aae0272534a4631143819631a5cf7c1ee87d|g" rehex-$(VERSION)/Makefile
-	sed -i -e "s|\$1757363993|1757363993|g" rehex-$(VERSION)/Makefile
-=======
 	sed -i -e "s|\$850f8d79d8c8b3a87be5ebbdc9abf1b214bd5e3f|850f8d79d8c8b3a87be5ebbdc9abf1b214bd5e3f|g" rehex-$(VERSION)/Makefile
 	sed -i -e "s|\$1763829681|1763829681|g" rehex-$(VERSION)/Makefile
->>>>>>> 71217eb6
 endif
 	
 	# Generate reproducible tarball. All files use git commit timestamp.
@@ -896,11 +882,7 @@
 		LC_ALL=C sort -z | \
 		tar \
 			--format=ustar \
-<<<<<<< HEAD
-			--mtime=@1757363993 \
-=======
 			--mtime=@1763829681 \
->>>>>>> 71217eb6
 			--owner=0 --group=0 --numeric-owner \
 			--no-recursion --null  -T - \
 			-cf - | \
