--- conflicted
+++ resolved
@@ -110,11 +110,7 @@
 LDLIBS := -lunistring $(WX_LIBS) $(GTK_LIBS) $(CAPSTONE_LIBS) $(JANSSON_LIBS) $(LUA_LIBS) $(LDLIBS)
 
 # Define this for releases
-<<<<<<< HEAD
-VERSION := 0.5.3
-=======
 VERSION := 0.5.4
->>>>>>> 58d1e188
 
 ifdef VERSION
 	LONG_VERSION := Version $(VERSION)
@@ -130,13 +126,8 @@
 	
 	GIT_COMMIT_TIME ?= $(call shell-or-die,git log -1 --format="%ct")
 	
-<<<<<<< HEAD
-	VERSION      := 42f8b1c8f3532351221b1d1e8d4dd4f60a28713a
-	LONG_VERSION := Snapshot 42f8b1c8f3532351221b1d1e8d4dd4f60a28713a
-=======
 	VERSION      := cd847ccb965b8b6de478aaf98433f5c46bd1d27f
 	LONG_VERSION := Snapshot cd847ccb965b8b6de478aaf98433f5c46bd1d27f
->>>>>>> 58d1e188
 endif
 
 DEPDIR := .d
@@ -603,13 +594,8 @@
 	git ls-files | xargs cp --parents -t rehex-$(VERSION)/
 	
 	# Inline any references to the HEAD commit sha/timestamp
-<<<<<<< HEAD
-	sed -i -e "s|\$42f8b1c8f3532351221b1d1e8d4dd4f60a28713a|42f8b1c8f3532351221b1d1e8d4dd4f60a28713a|g" rehex-$(VERSION)/Makefile
-	sed -i -e "s|\$1656156265|1656156265|g" rehex-$(VERSION)/Makefile
-=======
 	sed -i -e "s|\$cd847ccb965b8b6de478aaf98433f5c46bd1d27f|cd847ccb965b8b6de478aaf98433f5c46bd1d27f|g" rehex-$(VERSION)/Makefile
 	sed -i -e "s|\$1666561440|1666561440|g" rehex-$(VERSION)/Makefile
->>>>>>> 58d1e188
 endif
 	
 	# Generate reproducible tarball. All files use git commit timestamp.
@@ -617,11 +603,7 @@
 		LC_ALL=C sort -z | \
 		tar \
 			--format=ustar \
-<<<<<<< HEAD
-			--mtime=@1656156265 \
-=======
 			--mtime=@1666561440 \
->>>>>>> 58d1e188
 			--owner=0 --group=0 --numeric-owner \
 			--no-recursion --null  -T - \
 			-cf - | \
