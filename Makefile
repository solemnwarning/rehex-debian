--- conflicted
+++ resolved
@@ -72,11 +72,7 @@
 LDLIBS := -lunistring $(WX_LIBS) $(GTK_LIBS) $(CAPSTONE_LIBS) $(JANSSON_LIBS) $(LUA_LIBS) $(LDLIBS)
 
 # Define this for releases
-<<<<<<< HEAD
-VERSION := 0.3.92
-=======
 VERSION := 0.4.0
->>>>>>> cdd24d6a
 
 ifdef VERSION
 	LONG_VERSION := Version $(VERSION)
@@ -92,13 +88,8 @@
 	
 	GIT_COMMIT_TIME ?= $(call shell-or-die,git log -1 --format="%ct")
 	
-<<<<<<< HEAD
-	VERSION      := 7827163fb61fd77e142415fc628a1ee8d374b979
-	LONG_VERSION := Snapshot 7827163fb61fd77e142415fc628a1ee8d374b979
-=======
 	VERSION      := a8b3360ce62034a1435f5f7429cc8d2841858b31
 	LONG_VERSION := Snapshot a8b3360ce62034a1435f5f7429cc8d2841858b31
->>>>>>> cdd24d6a
 endif
 
 DEPDIR := .d
@@ -495,13 +486,8 @@
 	git ls-files | xargs cp --parents -t rehex-$(VERSION)/
 	
 	# Inline any references to the HEAD commit sha/timestamp
-<<<<<<< HEAD
-	sed -i -e "s|\$7827163fb61fd77e142415fc628a1ee8d374b979|7827163fb61fd77e142415fc628a1ee8d374b979|g" rehex-$(VERSION)/Makefile
-	sed -i -e "s|\$1629833336|1629833336|g" rehex-$(VERSION)/Makefile
-=======
 	sed -i -e "s|\$a8b3360ce62034a1435f5f7429cc8d2841858b31|a8b3360ce62034a1435f5f7429cc8d2841858b31|g" rehex-$(VERSION)/Makefile
 	sed -i -e "s|\$1640020971|1640020971|g" rehex-$(VERSION)/Makefile
->>>>>>> cdd24d6a
 endif
 	
 	# Generate reproducible tarball. All files use git commit timestamp.
@@ -509,11 +495,7 @@
 		LC_ALL=C sort -z | \
 		tar \
 			--format=ustar \
-<<<<<<< HEAD
-			--mtime=@1629833336 \
-=======
 			--mtime=@1640020971 \
->>>>>>> cdd24d6a
 			--owner=0 --group=0 --numeric-owner \
 			--no-recursion --null  -T - \
 			-cf - | \
