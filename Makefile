# Reverse Engineer's Hex Editor
# Copyright (C) 2017-2021 Daniel Collins <solemnwarning@solemnwarning.net>
#
# This program is free software; you can redistribute it and/or modify it
# under the terms of the GNU General Public License version 2 as published by
# the Free Software Foundation.
#
# This program is distributed in the hope that it will be useful, but WITHOUT
# ANY WARRANTY; without even the implied warranty of MERCHANTABILITY or
# FITNESS FOR A PARTICULAR PURPOSE.  See the GNU General Public License for
# more details.
#
# You should have received a copy of the GNU General Public License along with
# this program; if not, write to the Free Software Foundation, Inc., 51
# Franklin Street, Fifth Floor, Boston, MA  02110-1301, USA.

LUA          ?= lua
WX_CONFIG    ?= wx-config
CAPSTONE_PKG ?= capstone
JANSSON_PKG  ?= jansson
LUA_PKG      ?= $(shell pkg-config --exists lua5.3 && echo lua5.3 || echo lua)

EXE ?= rehex
EMBED_EXE ?= ./tools/embed
GTKCONFIG_EXE ?= ./tools/gtk-config

# Wrapper around the $(shell) function that aborts the build if the command
# exits with a nonzero status.
shell-or-die = $\
	$(eval sod_out := $$(shell $(1); echo $$$$?))$\
	$(if $(filter 0,$(lastword $(sod_out))),$\
		$(wordlist 1, $(shell echo $$(($(words $(sod_out)) - 1))), $(sod_out)),$\
		$(error $(1) exited with status $(lastword $(sod_out))))

WX_CXXFLAGS ?= $(call shell-or-die,$(WX_CONFIG) --cxxflags base core aui propgrid adv)
WX_LIBS     ?= $(call shell-or-die,$(WX_CONFIG) --libs     base core aui propgrid adv)

CAPSTONE_CFLAGS ?= $(call shell-or-die,pkg-config $(CAPSTONE_PKG) --cflags)
CAPSTONE_LIBS   ?= $(call shell-or-die,pkg-config $(CAPSTONE_PKG) --libs)

JANSSON_CFLAGS ?= $(call shell-or-die,pkg-config $(JANSSON_PKG) --cflags)
JANSSON_LIBS   ?= $(call shell-or-die,pkg-config $(JANSSON_PKG) --libs)

LUA_CFLAGS ?= $(call shell-or-die,pkg-config $(LUA_PKG) --cflags)
LUA_LIBS   ?= $(call shell-or-die,pkg-config $(LUA_PKG) --libs)

GTK_CFLAGS = $$($(GTKCONFIG_EXE) --cflags)
GTK_LIBS   = $$($(GTKCONFIG_EXE) --libs)

ifeq ($(DEBUG),)
	DEBUG=0
endif

ifeq ($(DEBUG),0)
	DEBUG_CFLAGS := -DNDEBUG
else
	DEBUG_CFLAGS := -ggdb
endif

CFLAGS          := -Wall -std=c99   -I. -Iinclude/ -IwxLua/modules/ $(DEBUG_CFLAGS) $(CAPSTONE_CFLAGS) $(JANSSON_CFLAGS) $(LUA_CFLAGS) $(CFLAGS)
CXXFLAGS_NO_GTK := -Wall -std=c++11 -I. -Iinclude/ -IwxLua/modules/ $(DEBUG_CFLAGS) $(CAPSTONE_CFLAGS) $(JANSSON_CFLAGS) $(LUA_CFLAGS) $(WX_CXXFLAGS) $(CXXFLAGS)
CXXFLAGS        := -Wall -std=c++11 -I. -Iinclude/ -IwxLua/modules/ $(DEBUG_CFLAGS) $(CAPSTONE_CFLAGS) $(JANSSON_CFLAGS) $(LUA_CFLAGS) $(WX_CXXFLAGS) $(GTK_CFLAGS) $(CXXFLAGS)

uname_S := $(shell uname -s 2>/dev/null)
ifeq ($(uname_S),FreeBSD)
	LDLIBS += -liconv
endif
ifeq ($(uname_S),OpenBSD)
	LDLIBS += -liconv
endif

LDLIBS := -lunistring $(WX_LIBS) $(GTK_LIBS) $(CAPSTONE_LIBS) $(JANSSON_LIBS) $(LUA_LIBS) $(LDLIBS)

# Define this for releases
<<<<<<< HEAD
VERSION := 0.4.0
=======
VERSION := 0.4.1
>>>>>>> c4fccbfd

ifdef VERSION
	LONG_VERSION := Version $(VERSION)
else
	# Check if we are actually in a git checkout before trying to get the
	# commit hash with `git log`, else we blow up in a git-archive export.
	
	ifneq ($(wildcard .git/*),)
		GIT_COMMIT_SHA ?= $(call shell-or-die,git log -1 --format="%H")
	else
		GIT_COMMIT_SHA ?= UNKNOWN
	endif
	
	GIT_COMMIT_TIME ?= $(call shell-or-die,git log -1 --format="%ct")
	
<<<<<<< HEAD
	VERSION      := a8b3360ce62034a1435f5f7429cc8d2841858b31
	LONG_VERSION := Snapshot a8b3360ce62034a1435f5f7429cc8d2841858b31
=======
	VERSION      := 185c5df53fffdb6ea3625820fa3e3c6c35d57f2b
	LONG_VERSION := Snapshot 185c5df53fffdb6ea3625820fa3e3c6c35d57f2b
>>>>>>> c4fccbfd
endif

DEPDIR := .d
DEPPRE = @mkdir -p "$(dir $(DEPDIR)/$@.Td)"
DEPFLAGS = -MT $@ -MMD -MP -MF $(DEPDIR)/$@.Td
DEPPOST = @mv -f $(DEPDIR)/$@.Td $(DEPDIR)/$@.d && touch $@

WXLUA_BINDINGS := wxLua/bindings/.done

.PHONY: all
all: $(EXE)

# Stop Make from deleting intermediate files at-will. Some intermediates (e.g. resources) are used
# by multiple targets (all and test) and so they should persist. Others are generated as a
# side-effect of another target (wxLua bindings) so Make cannot properly track how to build them
# when it needs to recreate them later.
.SECONDARY:

.PHONY: check
check: tests/all-tests
	./tests/all-tests

.PHONY: clean
clean:
	rm -f res/ascii16.c   res/ascii16.h \
	      res/ascii24.c   res/ascii24.h \
	      res/ascii32.c   res/ascii32.h \
	      res/ascii48.c   res/ascii48.h \
	      res/diff_fold16.c res/diff_fold16.h \
	      res/diff_fold24.c res/diff_fold24.h \
	      res/diff_fold32.c res/diff_fold32.h \
	      res/diff_fold48.c res/diff_fold48.h \
	      res/icon16.c    res/icon16.h \
	      res/icon32.c    res/icon32.h \
	      res/icon48.c    res/icon48.h \
	      res/icon64.c    res/icon64.h \
	      res/icon128.c   res/icon128.h \
	      res/license.c   res/license.h   res/license.done \
	      res/offsets16.c res/offsets16.h \
	      res/offsets24.c res/offsets24.h \
	      res/offsets32.c res/offsets32.h \
	      res/offsets48.c res/offsets48.h \
	      res/spinner24.c   res/spinner24.h
	
	rm -f $(APP_OBJS)
	rm -f $(EXE)
	rm -f $(TEST_OBJS)
	rm -f ./tests/all-tests
	rm -f $(EMBED_EXE)
	rm -f $(GTKCONFIG_EXE)
	
	grep -r "generated by genwxbind.lua" wxLua/ --exclude=genwxbind.lua | cut -d: -f1 | sort | uniq | xargs -r rm
	rm -f $(WXLUA_BINDINGS)
	
	rm -f src/lua-bindings/rehex_bind.done src/lua-bindings/rehex_bind.cpp src/lua-bindings/rehex_bind.h
	rm -f src/lua-plugin-preload.done src/lua-plugin-preload.c src/lua-plugin-preload.h

.PHONY: distclean
distclean: clean

WXLUA_OBJS := \
	wxLua/modules/wxlua/bit.o \
	wxLua/modules/wxlua/lbitlib.o \
	wxLua/modules/wxlua/wxlbind.o \
	wxLua/modules/wxlua/wxlcallb.o \
	wxLua/modules/wxlua/wxllua.o \
	wxLua/modules/wxlua/wxlobject.o \
	wxLua/modules/wxlua/wxlstate.o \
	wxLua/modules/wxlua/wxlua_bind.o

WXBIND_OBJS := \
	wxLua/modules/wxbind/src/wxadv_bind.o \
	wxLua/modules/wxbind/src/wxadv_wxladv.o \
	wxLua/modules/wxbind/src/wxaui_bind.o \
	wxLua/modules/wxbind/src/wxbase_base.o \
	wxLua/modules/wxbind/src/wxbase_bind.o \
	wxLua/modules/wxbind/src/wxbase_config.o \
	wxLua/modules/wxbind/src/wxbase_data.o \
	wxLua/modules/wxbind/src/wxbase_datetime.o \
	wxLua/modules/wxbind/src/wxbase_file.o \
	wxLua/modules/wxbind/src/wxcore_appframe.o \
	wxLua/modules/wxbind/src/wxcore_bind.o \
	wxLua/modules/wxbind/src/wxcore_clipdrag.o \
	wxLua/modules/wxbind/src/wxcore_controls.o \
	wxLua/modules/wxbind/src/wxcore_core.o \
	wxLua/modules/wxbind/src/wxcore_defsutils.o \
	wxLua/modules/wxbind/src/wxcore_dialogs.o \
	wxLua/modules/wxbind/src/wxcore_event.o \
	wxLua/modules/wxbind/src/wxcore_gdi.o \
	wxLua/modules/wxbind/src/wxcore_geometry.o \
	wxLua/modules/wxbind/src/wxcore_graphics.o \
	wxLua/modules/wxbind/src/wxcore_help.o \
	wxLua/modules/wxbind/src/wxcore_image.o \
	wxLua/modules/wxbind/src/wxcore_mdi.o \
	wxLua/modules/wxbind/src/wxcore_menutool.o \
	wxLua/modules/wxbind/src/wxcore_picker.o \
	wxLua/modules/wxbind/src/wxcore_print.o \
	wxLua/modules/wxbind/src/wxcore_sizer.o \
	wxLua/modules/wxbind/src/wxcore_windows.o \
	wxLua/modules/wxbind/src/wxcore_wxlcore.o \
	wxLua/modules/wxbind/src/wxpropgrid_bind.o

APP_OBJS := \
	res/ascii16.o \
	res/ascii24.o \
	res/ascii32.o \
	res/ascii48.o \
	res/diff_fold16.o \
	res/diff_fold24.o \
	res/diff_fold32.o \
	res/diff_fold48.o \
	res/icon16.o \
	res/icon32.o \
	res/icon48.o \
	res/icon64.o \
	res/icon128.o \
	res/license.o \
	res/offsets16.o \
	res/offsets24.o \
	res/offsets32.o \
	res/offsets48.o \
	res/spinner24.o \
	src/AboutDialog.o \
	src/AppMain.o \
	src/AppTestable.o \
	src/ArtProvider.o \
	src/BasicDataTypes.o \
	src/buffer.o \
	src/BytesPerLineDialog.o \
	src/ByteRangeSet.o \
	src/CharacterEncoder.o \
	src/ClickText.o \
	src/CodeCtrl.o \
	src/CommentTree.o \
	src/ConsoleBuffer.o \
	src/ConsolePanel.o \
	src/DataType.o \
	src/decodepanel.o \
	src/DiffWindow.o \
	src/disassemble.o \
	src/DisassemblyRegion.o \
	src/document.o \
	src/DocumentCtrl.o \
	src/EditCommentDialog.o \
	src/Events.o \
	src/FillRangeDialog.o \
	src/LicenseDialog.o \
	src/lua-bindings/rehex_bind.o \
	src/lua-plugin-preload.o \
	src/LuaPluginLoader.o \
	src/mainwindow.o \
	src/Palette.o \
	src/search.o \
	src/SelectRangeDialog.o \
	src/StringPanel.o \
	src/textentrydialog.o \
	src/Tab.o \
	src/ToolPanel.o \
	src/util.o \
	src/VirtualMappingDialog.o \
	src/VirtualMappingList.o \
	src/win32lib.o \
	$(WXLUA_OBJS) \
	$(WXBIND_OBJS) \
	$(EXTRA_APP_OBJS)

$(EXE): $(APP_OBJS) $(GTKCONFIG_EXE)
	$(CXX) $(CXXFLAGS) -DLONG_VERSION='"$(LONG_VERSION)"' -DLIBDIR='"$(libdir)"' -c -o res/version.o res/version.cpp
	$(CXX) $(CXXFLAGS) -o $@ $(APP_OBJS) res/version.o $(LDFLAGS) $(LDLIBS)

TEST_OBJS := \
	googletest/src/gtest-all.o \
	res/ascii16.o \
	res/ascii24.o \
	res/ascii32.o \
	res/ascii48.o \
	res/diff_fold16.o \
	res/diff_fold24.o \
	res/diff_fold32.o \
	res/diff_fold48.o \
	res/icon16.o \
	res/icon32.o \
	res/icon48.o \
	res/icon64.o \
	res/icon128.o \
	res/license.o \
	res/offsets16.o \
	res/offsets24.o \
	res/offsets32.o \
	res/offsets48.o \
	res/spinner24.o \
	src/AboutDialog.o \
	src/AppTestable.o \
	src/ArtProvider.o \
	src/BasicDataTypes.o \
	src/buffer.o \
	src/ByteRangeSet.o \
	src/BytesPerLineDialog.o \
	src/CharacterEncoder.o \
	src/ClickText.o \
	src/CommentTree.o \
	src/ConsoleBuffer.o \
	src/DataType.o \
	src/DiffWindow.o \
	src/DisassemblyRegion.o \
	src/document.o \
	src/DocumentCtrl.o \
	src/EditCommentDialog.o \
	src/Events.o \
	src/FillRangeDialog.o \
	src/LicenseDialog.o \
	src/lua-bindings/rehex_bind.o \
	src/lua-plugin-preload.o \
	src/LuaPluginLoader.o \
	src/mainwindow.o \
	src/Palette.o \
	src/search.o \
	src/SelectRangeDialog.o \
	src/StringPanel.o \
	src/Tab.o \
	src/textentrydialog.o \
	src/ToolPanel.o \
	src/util.o \
	src/VirtualMappingDialog.o \
	src/win32lib.o \
	tests/buffer.o \
	tests/ByteRangeMap.o \
	tests/ByteRangeSet.o \
	tests/CharacterEncoder.o \
	tests/CommentsDataObject.o \
	tests/CommentTree.o \
	tests/ConsoleBuffer.o \
	tests/DiffWindow.o \
	tests/DisassemblyRegion.o \
	tests/Document.o \
	tests/DocumentCtrl.o \
	tests/LuaPluginLoader.o \
	tests/main.o \
	tests/NestedOffsetLengthMap.o \
	tests/NumericTextCtrl.o \
	tests/search-bseq.o \
	tests/search-text.o \
	tests/SearchBase.o \
	tests/SearchValue.o \
	tests/SafeWindowPointer.o \
	tests/SharedDocumentPointer.o \
	tests/StringPanel.o \
	tests/Tab.o \
	tests/util.o \
	$(WXLUA_OBJS) \
	$(WXBIND_OBJS) \
	$(EXTRA_TEST_OBJS)

tests/all-tests: $(TEST_OBJS) $(GTKCONFIG_EXE)
	$(CXX) $(CXXFLAGS) -DLONG_VERSION='"$(LONG_VERSION)"' -DLIBDIR='"$(libdir)"' -c -o res/version.o res/version.cpp
	$(CXX) $(CXXFLAGS) -o $@ $(TEST_OBJS) res/version.o $(LDFLAGS) $(LDLIBS)

$(EMBED_EXE): tools/embed.cpp
	$(CXX) $(CXXFLAGS_NO_GTK) -o $@ $<

$(GTKCONFIG_EXE): tools/gtk-config.cpp
	$(CXX) $(CXXFLAGS_NO_GTK) $(WX_CXXFLAGS) -o $@ $<

src/AboutDialog.o: res/icon128.h
src/ArtProvider.o: \
	res/ascii16.h res/ascii24.h res/ascii32.h res/ascii48.h \
	res/diff_fold16.h res/diff_fold24.h res/diff_fold32.h res/diff_fold48.h \
	res/offsets16.h res/offsets24.h res/offsets32.h res/offsets48.h
src/DiffWindow.o: res/icon16.h res/icon32.h res/icon48.h res/icon64.h
src/LicenseDialog.o: res/license.h
src/LuaPluginLoader.o: src/lua-bindings/rehex_bind.h src/lua-plugin-preload.h
src/mainwindow.o: res/icon16.h res/icon32.h res/icon48.h res/icon64.h
src/StringPanel.o: res/spinner24.h

res/license.done: LICENSE.txt $(EMBED_EXE)
	$(EMBED_EXE) $< LICENSE_TXT res/license.c res/license.h
	touch $@

res/license.c res/license.h: res/license.done ;

res/%.c res/%.h: res/%.png $(EMBED_EXE)
	$(EMBED_EXE) $< $*_png res/$*.c res/$*.h

res/%.c res/%.h: res/%.gif $(EMBED_EXE)
	$(EMBED_EXE) $< $*_gif res/$*.c res/$*.h

src/lua-bindings/rehex_bind.done: src/lua-bindings/rehex.i src/lua-bindings/rehex_override.hpp src/lua-bindings/rehex_rules.lua $(WXLUA_BINDINGS)
	$(LUA) -e"rulesFilename=\"src/lua-bindings/rehex_rules.lua\"" wxLua/bindings/genwxbind.lua
	
	# genwxbind.lua may not modify individual files if they are already up to date.
	touch -c src/lua-bindings/rehex_bind.cpp
	touch -c src/lua-bindings/rehex_bind.h

src/lua-bindings/rehex_bind.cpp src/lua-bindings/rehex_bind.h: src/lua-bindings/rehex_bind.done ;

$(WXLUA_BINDINGS):
	$(MAKE) -C wxLua/bindings/ wxadv wxaui wxbase wxcore wxlua wxpropgrid LUA=$(LUA)
	touch $@

src/lua-plugin-preload.done: src/lua-plugin-preload.lua $(EMBED_EXE)
	$(EMBED_EXE) $< LUA_PLUGIN_PRELOAD src/lua-plugin-preload.c src/lua-plugin-preload.h
	touch $@

src/lua-plugin-preload.c src/lua-plugin-preload.h: src/lua-plugin-preload.done ;

%.o: %.c $(WXLUA_BINDINGS)
	$(DEPPRE)
	$(CC) $(CFLAGS) $(DEPFLAGS) -c -o $@ $<
	$(DEPPOST)

tests/%.o: tests/%.cpp $(WXLUA_BINDINGS) $(GTKCONFIG_EXE)
	$(DEPPRE)
	$(CXX) $(CXXFLAGS) -I./googletest/include/ $(DEPFLAGS) -c -o $@ $<
	$(DEPPOST)

googletest/src/%.o: googletest/src/%.cc $(GTKCONFIG_EXE)
	$(DEPPRE)
	$(CXX) $(CXXFLAGS) -I./googletest/include/ -I./googletest/ $(DEPFLAGS) -c -o $@ $<
	$(DEPPOST)

%.o: %.cpp $(WXLUA_BINDINGS) $(GTKCONFIG_EXE)
	$(DEPPRE)
	$(CXX) $(CXXFLAGS) $(DEPFLAGS) -c -o $@ $<
	$(DEPPOST)

wxLua/%.cpp: $(WXLUA_BINDINGS)
	@true

include $(shell test -d .d/ && find .d/ -name '*.d' -type f)

prefix      ?= /usr/local
exec_prefix ?= $(prefix)
bindir      ?= $(exec_prefix)/bin
datarootdir ?= $(prefix)/share
libdir      ?= $(exec_prefix)/lib

PLUGINS_INSTALL := \
	exe/bitops52.lua \
	exe/class.lua \
	exe/document_stream.lua \
	exe/enum.lua \
	exe/kaitaistruct.lua \
	exe/microsoft_pe.lua \
	exe/plugin.lua \
	exe/string_decode.lua \
	exe/string_stream.lua \
	exe/utils.lua

.PHONY: install
install: $(EXE)
	install -D -m 0755 $(EXE) $(DESTDIR)$(bindir)/$(EXE)
	
	for s in 16 32 48 64 128 256 512; \
	do \
		install -D -m 0644 res/icon$${s}.png $(DESTDIR)$(datarootdir)/icons/hicolor/$${s}x$${s}/apps/rehex.png; \
	done
	
	install -D -m 0644 res/rehex.desktop $(DESTDIR)$(datarootdir)/applications/rehex.desktop
	
	for f in $(PLUGINS_INSTALL); \
	do \
		install -D -m 0644 plugins/$${f} $(DESTDIR)$(libdir)/rehex/$${f}; \
	done

.PHONY: uninstall
uninstall:
	rm -f $(DESTDIR)$(bindir)/$(EXE)
	rm -f $(DESTDIR)$(datarootdir)/applications/rehex.desktop
	
	for s in 16 32 48 64 128 256 512; \
	do \
		rm -f $(DESTDIR)$(datarootdir)/icons/hicolor/$${s}x$${s}/apps/rehex.png; \
	done
	
	for f in $(PLUGINS_INSTALL); \
	do \
		rm -f $(DESTDIR)$(libdir)/rehex/$${f}; \
	done
	
	# Delete any empty directories, preserving plugins we didn't install
	find $(DESTDIR)$(libdir)/rehex/ -type d -empty -delete

.PHONY: dist
dist:
	rm -rf rehex-$(VERSION) rehex-$(VERSION).tar
	mkdir rehex-$(VERSION)/
	
ifneq ("$(wildcard MANIFEST)","")
	# Running from a dist tarball, ship anything in the MANIFEST
	xargs cp --parents -t rehex-$(VERSION)/ < MANIFEST
else
	# Running from the git tree, ship any checked in files
	(git ls-files && echo MANIFEST) | LC_ALL=C sort > rehex-$(VERSION)/MANIFEST
	git ls-files | xargs cp --parents -t rehex-$(VERSION)/
	
	# Inline any references to the HEAD commit sha/timestamp
<<<<<<< HEAD
	sed -i -e "s|\$a8b3360ce62034a1435f5f7429cc8d2841858b31|a8b3360ce62034a1435f5f7429cc8d2841858b31|g" rehex-$(VERSION)/Makefile
	sed -i -e "s|\$1640020971|1640020971|g" rehex-$(VERSION)/Makefile
=======
	sed -i -e "s|\$185c5df53fffdb6ea3625820fa3e3c6c35d57f2b|185c5df53fffdb6ea3625820fa3e3c6c35d57f2b|g" rehex-$(VERSION)/Makefile
	sed -i -e "s|\$1641225661|1641225661|g" rehex-$(VERSION)/Makefile
>>>>>>> c4fccbfd
endif
	
	# Generate reproducible tarball. All files use git commit timestamp.
	find rehex-$(VERSION) -print0 | \
		LC_ALL=C sort -z | \
		tar \
			--format=ustar \
<<<<<<< HEAD
			--mtime=@1640020971 \
=======
			--mtime=@1641225661 \
>>>>>>> c4fccbfd
			--owner=0 --group=0 --numeric-owner \
			--no-recursion --null  -T - \
			-cf - | \
		gzip -9n - > rehex-$(VERSION).tar.gz<|MERGE_RESOLUTION|>--- conflicted
+++ resolved
@@ -72,11 +72,7 @@
 LDLIBS := -lunistring $(WX_LIBS) $(GTK_LIBS) $(CAPSTONE_LIBS) $(JANSSON_LIBS) $(LUA_LIBS) $(LDLIBS)
 
 # Define this for releases
-<<<<<<< HEAD
-VERSION := 0.4.0
-=======
 VERSION := 0.4.1
->>>>>>> c4fccbfd
 
 ifdef VERSION
 	LONG_VERSION := Version $(VERSION)
@@ -92,13 +88,8 @@
 	
 	GIT_COMMIT_TIME ?= $(call shell-or-die,git log -1 --format="%ct")
 	
-<<<<<<< HEAD
-	VERSION      := a8b3360ce62034a1435f5f7429cc8d2841858b31
-	LONG_VERSION := Snapshot a8b3360ce62034a1435f5f7429cc8d2841858b31
-=======
 	VERSION      := 185c5df53fffdb6ea3625820fa3e3c6c35d57f2b
 	LONG_VERSION := Snapshot 185c5df53fffdb6ea3625820fa3e3c6c35d57f2b
->>>>>>> c4fccbfd
 endif
 
 DEPDIR := .d
@@ -495,13 +486,8 @@
 	git ls-files | xargs cp --parents -t rehex-$(VERSION)/
 	
 	# Inline any references to the HEAD commit sha/timestamp
-<<<<<<< HEAD
-	sed -i -e "s|\$a8b3360ce62034a1435f5f7429cc8d2841858b31|a8b3360ce62034a1435f5f7429cc8d2841858b31|g" rehex-$(VERSION)/Makefile
-	sed -i -e "s|\$1640020971|1640020971|g" rehex-$(VERSION)/Makefile
-=======
 	sed -i -e "s|\$185c5df53fffdb6ea3625820fa3e3c6c35d57f2b|185c5df53fffdb6ea3625820fa3e3c6c35d57f2b|g" rehex-$(VERSION)/Makefile
 	sed -i -e "s|\$1641225661|1641225661|g" rehex-$(VERSION)/Makefile
->>>>>>> c4fccbfd
 endif
 	
 	# Generate reproducible tarball. All files use git commit timestamp.
@@ -509,11 +495,7 @@
 		LC_ALL=C sort -z | \
 		tar \
 			--format=ustar \
-<<<<<<< HEAD
-			--mtime=@1640020971 \
-=======
 			--mtime=@1641225661 \
->>>>>>> c4fccbfd
 			--owner=0 --group=0 --numeric-owner \
 			--no-recursion --null  -T - \
 			-cf - | \
