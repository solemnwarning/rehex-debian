--- conflicted
+++ resolved
@@ -88,11 +88,7 @@
 LDLIBS := -lunistring $(WX_LIBS) $(GTK_LIBS) $(CAPSTONE_LIBS) $(JANSSON_LIBS) $(LUA_LIBS) $(LDLIBS)
 
 # Define this for releases
-<<<<<<< HEAD
-VERSION := 0.4.1
-=======
 VERSION := 0.5.0
->>>>>>> 2288c596
 
 ifdef VERSION
 	LONG_VERSION := Version $(VERSION)
@@ -108,13 +104,8 @@
 	
 	GIT_COMMIT_TIME ?= $(call shell-or-die,git log -1 --format="%ct")
 	
-<<<<<<< HEAD
-	VERSION      := 185c5df53fffdb6ea3625820fa3e3c6c35d57f2b
-	LONG_VERSION := Snapshot 185c5df53fffdb6ea3625820fa3e3c6c35d57f2b
-=======
 	VERSION      := 6000d718bba6527bb892211a2e119e94d11d8563
 	LONG_VERSION := Snapshot 6000d718bba6527bb892211a2e119e94d11d8563
->>>>>>> 2288c596
 endif
 
 DEPDIR := .d
@@ -559,13 +550,8 @@
 	git ls-files | xargs cp --parents -t rehex-$(VERSION)/
 	
 	# Inline any references to the HEAD commit sha/timestamp
-<<<<<<< HEAD
-	sed -i -e "s|\$185c5df53fffdb6ea3625820fa3e3c6c35d57f2b|185c5df53fffdb6ea3625820fa3e3c6c35d57f2b|g" rehex-$(VERSION)/Makefile
-	sed -i -e "s|\$1641225661|1641225661|g" rehex-$(VERSION)/Makefile
-=======
 	sed -i -e "s|\$6000d718bba6527bb892211a2e119e94d11d8563|6000d718bba6527bb892211a2e119e94d11d8563|g" rehex-$(VERSION)/Makefile
 	sed -i -e "s|\$1650719202|1650719202|g" rehex-$(VERSION)/Makefile
->>>>>>> 2288c596
 endif
 	
 	# Generate reproducible tarball. All files use git commit timestamp.
@@ -573,11 +559,7 @@
 		LC_ALL=C sort -z | \
 		tar \
 			--format=ustar \
-<<<<<<< HEAD
-			--mtime=@1641225661 \
-=======
 			--mtime=@1650719202 \
->>>>>>> 2288c596
 			--owner=0 --group=0 --numeric-owner \
 			--no-recursion --null  -T - \
 			-cf - | \
