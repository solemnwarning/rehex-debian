--- conflicted
+++ resolved
@@ -1,450 +1,447 @@
-<<<<<<< HEAD
-=======
-Version 0.63.1 (2025-07-13):
-
- * Improve performance of templates that declare large numbers of file
-   variables.
-
- * Fix selecting the byte range encapsulated by a comment (#255).
-
- * Add "Jump to end" command to comments panel context menu (#254).
-
- * Improve rendering performance and UI responsiveness, particularly
-   when a large number of colours are in use (#257).
-
- * Fix searching within a range.
-
- * Default to selection when a range is selected prior to opening
-   search dialog (#256).
-
->>>>>>> 76149445
-Version 0.63.0 (2025-06-11):
-
- * Add non-modal "Jump to offset" dialog option (#242).
-
- * Add "Repeat last 'Jump to offset'" command (#242).
-
- * Add "Visual Scrollbar" for high-level overview of file contents.
-
- * Add "Data visualisation" tool for overfiew of file/selection
-   contents (#230).
-
- * Add metadata import/export commands (#248).
-
- * Fix crash when <charset = "US-ASCII"> is specified for a file variable
-   in a template (#246).
-
- * Add highlight functions to scripting API and template language (#247).
-
- * Fix memory leaks in bitmap preview tool and metadata serialisation.
-
- * Suspend scanning for strings when the strings tool is hidden.
-
- * Fix the continue/reset buttons in the strings tool not working
-   correctly.
-
- * Fix horizontal scroll position being set out-of-range when the window is
-   resized in some situations.
-
- * Fix bitmap preview tool not following cursor correctly (#244).
-
- * Allow detaching tool panels to floating windows or docking them to any
-   side of the main window (#229).
-
- * Reduce unnecessary padding in decimal offsets (#235).
-
- * Fix range selection input for checksum/histogram on macOS.
-
- * Fix selection being prematurely initiated when the mouse is clicked
-   over file data.
-
-Version 0.62.1 (2024-07-24):
-
- * Fix crashes in x86 Windows build on older CPUs.
-
-Version 0.62.0 (2024-07-20):
-
- * Add bit array data type (#167).
-
- * Allow selecting and setting comments/highlights/types on
-   bit-sized/aligned quantities, not just byte-aligned (#155).
-
- * Allow defining arbitrary integer types, up to 64 bits wide (#215).
-
- * Allow colouring data by byte value (#223).
-
- * Allow changing/defining custom highlight colours and assigning
-   labels to them (#227).
-
- * Use dimmer highlight colours for dark colour schemes (#227).
-
- * Save highlight colours/labels per-file (#60).
-
- * Allow changing keyboard shortcuts (#226).
-
- * Add Shift+Enter shortcut for "OK" in the comment dialog (#226).
-
- * Display offset in both decimal and hexadecimal in status bar (#228).
-
- * Fix handling of relative paths specified on the command line when
-   opening in an existing instance (#237).
-
- * Allow navigating hex data by nibbles rather than bytes (#58).
-
-Version 0.61.1 (2024-03-13):
-
- * Compare data from correct file offsets when "Collapse matches" option is
-   enabled in compare window (#224).
-
-Version 0.61.0 (2024-02-14)
-
- * Permit trailing commas in template enum definitions (#216).
-
- * Add overwrite/insert toggle to "Fill range" dialog (#213).
-
- * Add copy/export context menu commands to strings tool (#210).
-
- * Fix temporary hang in strings tool when processing large files (#217).
-
- * Fix settings not being saved during application exit.
-
- * Batch comments panel updates to improve responsiveness (#205).
-
- * Add search field to comments panel (#204).
-
- * Add bit editor tool.
-
- * Add checksum tool (#219).
-
- * Add options to search for floating point values.
-
- * Don't reload files modified externally when requested not to.
-
- * Start search when Enter is pressed in search dialog input field, or search
-   backwards when Shift+Enter is pressed.
-
- * Add "Reload automatically" toggle to "File" menu to automatically reload
-   the file when modified externally (and not in the editor) (#222).
-
- * Preserve scroll position when reloading file.
-
-Version 0.60.1 (2023-07-28)
-
- * Install missing parts of binary template plugin.
-
-Version 0.60.0 (2023-07-28)
-
- * Add data histogram tool (#140).
-
- * Use virtual offsets in "Select range" dialog.
-
- * Don't re-open files to save when there are no changes (#193).
-
- * Remember recently selected templates (#183).
-
- * Fix crash when running rehex for the first time on some systems (#194).
-
- * Correctly draw insert cursor over highlighted data and at the end of the
-   file (#196).
-
- * Fix true/false not being usable inside template functions/structs (#197).
-
- * Expose current array index as ArrayIndex when expanding arrays of structs
-   in templates (#191).
-
- * Implement lexical variable scoping in templates and allow functions to
-   access global variables defined above them (#190).
-
- * Add <charset = "XXX"> syntax to templates (#184).
-
- * Add character set option to text search (#182, #200).
-
- * Add "Delete comment and children" context menu command to delete a comment
-   and any comments encapsulated by it (#198).
-
- * Add "Apply template from cursor" option to binary template tool.
-
- * Fix cases where the strings tool would appear to run forever with an empty
-   file.
-
- * Remove strings from the strings panel when they are deleted from the file.
-
- * Add new ReadString(), SPrintf(), SetComment(), StringLengthBytes(),
-   ArrayPush(), ArrayPop() and OffsetOf() template function.
-
- * Fix repeated execution of the same switch() block in a template (#202).
-
- * Monitor for open files being externally modified and allow reloading (#124).
-
- * Add 'private' variables to template language.
-
- * Fix template format strings that expand to further format tokens.
-
- * Fix template error when converting a float to an int.
-
- * Improve performance when large numbers of comments are defined.
-
- * Open original file when passed a rehex-meta file on the command line (#207).
-
- * Add IBM codepage 866 and Windows-1251 (#208).
-
- * Fix crash when attempting to open a directory/bundle on macOS.
-
-Version 0.5.4 (2022-10-23)
-
- * Allow passing arguments to structs created via ArrayResize() and
-   ArrayExtend() template functions.
-
- * Fix parsing of whitespace in template array dereference (#175).
-
- * Display offsets in comments panel (#165).
-
- * Don't show expand arrows next to comments without children in comments
-   panel on Windows/macOS.
-
- * Improve performance of templates that declare many (thousands+) of
-   variables in the file.
-
- * Add Error() function for templates (#186).
-
- * Fix crash when attempting to use string as a file variable in
-   templates (#185).
-
- * [Pavel Martens] Add plugin for annotating pcap files.
-
-Version 0.5.3 (2022-06-25)
-
- * Fix some undefined behaviour issues.
-
-Version 0.5.2 (2022-06-24)
-
- * Correctly nest comments when updating comments panel (#169).
-
- * Update text in comments panel when a comment is modified.
-
- * Fix display of >4GiB virtual offsets in files that are <=4GiB (#170).
-
- * Add support for code page 437 (IBM) and 932/936/949/950 (Microsoft).
-
- * Fix handling of multibyte character boundaries in document view.
-
- * Draw wide characters in document view (#173).
-
- * Move forwards/backwards and select whole instructions from disassembly
-   in document view.
-
- * Don't capture tab key press in text area of document view.
-
- * Add missing error checks.
-
- * Add number base option to "Jump to offset" dialog.
-
- * Drawing optimisations (improves responsiveness), particularly on macOS.
-
-Version 0.5.1 (2022-04-29)
-
- * Fix macOS build to run on 10.13 (High Sierra) or later.
-
- * Fix 'install' target on BSD platforms.
-
-Version 0.5.0 (2022-04-23)
-
- * Added "x86 disassembly syntax" to "View" menu to allow selecting between
-   Intel or AT&T notation for x86 disassembly (#142).
-
- * Handle file open message used for "Open With" on macOS (#144).
-
- * Added --compare switch to jump straight into comparing two files (#141).
-
- * Fix timer leak that can cause a crash when closing the compare window or
-   strings panel.
-
- * Add import and export functions for Intel Hex files (#102).
-
- * Add online help (#147).
-
- * Add Bitmap Data Visualisation tool (#29).
-
- * Add Binary Template support (#138).
-
- * [Emily Ellis] Save new files without the execute bit set (#154).
-
- * Include highlight colour names in context menu (#153).
-
- * Save write protect setting in rehex-meta.json (#143).
-
- * Fix several occasional crashes.
-
-Version 0.4.1 (2022-01-03)
-
- * Fixed font-dependent rendering glitches when control characters or other
-   Unicode oddities were present in the text view.
-
-Version 0.4.0 (2021-12-20)
-
- * Add data types for common text encodings (Unicode, ISO-8859) - text
-   displayed or typed into the text view on the right will be decoded or
-   encoded appropriately (#10).
-
- * Treat pasted text as text rather than a string of raw bytes.
-
- * Add 8-bit integer data types.
-
- * Don't mark new files as unsaved.
-
- * Store cursor position history and allow jumping backwards/forwards (#81).
-
- * Allow jumping to previous/next difference in data compare window (#131).
-
- * Collapse long ranges of identical data in data compare window (#85).
-
- * Added "Jump to offset in main window" to data compare window context menu.
-
- * Added shortcuts for comparing data (#103).
-
- * Add support for other encodings to strings tool (#106).
-
- * Add write protect flag to prevent accidental changes to file data during
-   analysis (#130).
-
- * Respect system cursor blink speed setting (#112).
-
-Version 0.3.92 (2021-08-24)
-
- * Reduce persistent memory usage (#52).
-
- * Fully undo virtual mapping changes in one step (#126).
-
- * Fix build dependency errors (#129).
-
- * Add "Find previous" button to search dialogs (#111).
-
- * Fix hard-to-see colours in "Decode values" panel on some systems (#127).
-
- * Fix build errors on FreeBSD (#133).
-
- * Prevent document from jumping around when the window is resized or
-   disassembly is in progress (#132).
-
- * Fix build errors when using wxWidgets 3.1.5 and newer.
-
- * Refactor selection handling to make sense in virtual section view (#125).
-
- * Add font face setting to "View" menu (#128).
-
- * Correctly track whether files have been modified since saving (#122).
-
-Version 0.3.91 (2021-05-03)
-
- * Fix loading of plugins bundled as part of an AppImage.
-
-Version 0.3.90 (2021-05-02)
-
- * Show disassembly of machine code in the main document view (#94).
-
- * Add font size settings to "View" menu (#97).
-
- * Add float/double types to "Set data type" menu (#104).
-
- * Fix selection by holding shift and clicking (#109).
-
- * Initial support for Lua plugins.
-
- * Process sections from PE EXE/DLL headers (#86).
-
- * [Mark Jansen] Save size of main window and tool panels (#88).
-
- * Don't resize tool panels unnecessarily.
-
- * Fix invalid cursor state when moving between regions.
-
- * Fix crash when deleting data (#113, #123).
-
- * Fix opening files with 8-bit filenames, and other encoding issues (#117).
-
- * Virtual segment mapping and display (#7).
-
- * Display inline comments by default (didn't always work).
-
-Version 0.3.1 (2020-11-13)
-
- * Correctly display signed 16-bit values in "Decode values" panel.
-
- * Fix status bar offset going out of sync.
-
- * Move cursor when a row in the "Comments" panel is double clicked.
-
- * Focus document after updating position/selection via "Comments" panel.
-
-Version 0.3.0 (2020-11-10)
-
- * [Mark Jansen] Use byte grouping setting from main window in diff window.
-
- * [Mark Jansen] Use Capstone disassembler rather than LLVM.
-
- * [Mark Jansen] Support disassembling 16-bit x86 machine code.
-
- * [Mark Jansen] Don't update tools which aren't visible.
-
- * [Vincent Bermel] Unhardcode linux launcher icon file type.
-
- * Fix an uncommon use-after-free crash when closing tabs in diff window.
-
- * Support for disassembling 6800/68000 and MOS6502 instruction sets
-   (requires recent Capstone version).
-
- * [Mark Jansen] Close document when tab is clicked with middle mouse button.
-
- * [Mark Jansen] Don't create .rehex-meta files when there is nothing to save.
-
- * Implement Strings tool to find and list ASCII strings in the file.
-
- * Add option to calculate automatic bytes per line in whole byte groups.
-
- * Add "Fill range" tool for overwriting ranges of bytes with a pattern.
-
- * Preserve column alignment after comments.
-
- * [Mark Jansen] Mark a document dirty if highlighting is changed.
-
- * Add data type annotations.
-
- * Show ranges marked as integers in their decoded form in the hex view.
-
- * Performance improvements for documents with large numbers of comments.
-
-Version 0.2.0 (2020-06-02)
-
- * Allow copying comments from a document and pasting them elsewhere in the
-   same document or into another one.
-
- * Fixed bounds check when clicking on nested comments in a document.
-
- * Added context menu when right clicking on a comment in a document.
-
- * Optionally highlight byte sequences which match the current selection.
-   ("Highlight data matching selection" or "PatternMatchHighlight").
-
- * Allow copying cursor offset from document context menu.
-
- * Correctly display offsets over 4GiB in the status bar.
-
- * Display offsets as XXXX:XXXX rather than XXXXXXXX:XXXXXXXX when the file
-   size is under 4GiB.
-
- * Add per-document option for dec/hex offset display.
-
- * When first byte after a comment is deleted, show that the comment was
-   deleted rather than leaving phantom comment on screen until regions are
-   repopulated.
-
- * Add side-by-side comparison of chunks of data from files. Select data and
-   choose "Compare..." from context menu to open diff window.
-
- * Clean up search threads when a tab is closed while a search is running.
-
- * Display bytes which have been modified since the file was saved in red.
-
-Version 0.1.0 (2020-03-12)
-
- * Initial release.
+Version 0.63.1 (2025-07-13):
+
+ * Improve performance of templates that declare large numbers of file
+   variables.
+
+ * Fix selecting the byte range encapsulated by a comment (#255).
+
+ * Add "Jump to end" command to comments panel context menu (#254).
+
+ * Improve rendering performance and UI responsiveness, particularly
+   when a large number of colours are in use (#257).
+
+ * Fix searching within a range.
+
+ * Default to selection when a range is selected prior to opening
+   search dialog (#256).
+
+Version 0.63.0 (2025-06-11):
+
+ * Add non-modal "Jump to offset" dialog option (#242).
+
+ * Add "Repeat last 'Jump to offset'" command (#242).
+
+ * Add "Visual Scrollbar" for high-level overview of file contents.
+
+ * Add "Data visualisation" tool for overfiew of file/selection
+   contents (#230).
+
+ * Add metadata import/export commands (#248).
+
+ * Fix crash when <charset = "US-ASCII"> is specified for a file variable
+   in a template (#246).
+
+ * Add highlight functions to scripting API and template language (#247).
+
+ * Fix memory leaks in bitmap preview tool and metadata serialisation.
+
+ * Suspend scanning for strings when the strings tool is hidden.
+
+ * Fix the continue/reset buttons in the strings tool not working
+   correctly.
+
+ * Fix horizontal scroll position being set out-of-range when the window is
+   resized in some situations.
+
+ * Fix bitmap preview tool not following cursor correctly (#244).
+
+ * Allow detaching tool panels to floating windows or docking them to any
+   side of the main window (#229).
+
+ * Reduce unnecessary padding in decimal offsets (#235).
+
+ * Fix range selection input for checksum/histogram on macOS.
+
+ * Fix selection being prematurely initiated when the mouse is clicked
+   over file data.
+
+Version 0.62.1 (2024-07-24):
+
+ * Fix crashes in x86 Windows build on older CPUs.
+
+Version 0.62.0 (2024-07-20):
+
+ * Add bit array data type (#167).
+
+ * Allow selecting and setting comments/highlights/types on
+   bit-sized/aligned quantities, not just byte-aligned (#155).
+
+ * Allow defining arbitrary integer types, up to 64 bits wide (#215).
+
+ * Allow colouring data by byte value (#223).
+
+ * Allow changing/defining custom highlight colours and assigning
+   labels to them (#227).
+
+ * Use dimmer highlight colours for dark colour schemes (#227).
+
+ * Save highlight colours/labels per-file (#60).
+
+ * Allow changing keyboard shortcuts (#226).
+
+ * Add Shift+Enter shortcut for "OK" in the comment dialog (#226).
+
+ * Display offset in both decimal and hexadecimal in status bar (#228).
+
+ * Fix handling of relative paths specified on the command line when
+   opening in an existing instance (#237).
+
+ * Allow navigating hex data by nibbles rather than bytes (#58).
+
+Version 0.61.1 (2024-03-13):
+
+ * Compare data from correct file offsets when "Collapse matches" option is
+   enabled in compare window (#224).
+
+Version 0.61.0 (2024-02-14)
+
+ * Permit trailing commas in template enum definitions (#216).
+
+ * Add overwrite/insert toggle to "Fill range" dialog (#213).
+
+ * Add copy/export context menu commands to strings tool (#210).
+
+ * Fix temporary hang in strings tool when processing large files (#217).
+
+ * Fix settings not being saved during application exit.
+
+ * Batch comments panel updates to improve responsiveness (#205).
+
+ * Add search field to comments panel (#204).
+
+ * Add bit editor tool.
+
+ * Add checksum tool (#219).
+
+ * Add options to search for floating point values.
+
+ * Don't reload files modified externally when requested not to.
+
+ * Start search when Enter is pressed in search dialog input field, or search
+   backwards when Shift+Enter is pressed.
+
+ * Add "Reload automatically" toggle to "File" menu to automatically reload
+   the file when modified externally (and not in the editor) (#222).
+
+ * Preserve scroll position when reloading file.
+
+Version 0.60.1 (2023-07-28)
+
+ * Install missing parts of binary template plugin.
+
+Version 0.60.0 (2023-07-28)
+
+ * Add data histogram tool (#140).
+
+ * Use virtual offsets in "Select range" dialog.
+
+ * Don't re-open files to save when there are no changes (#193).
+
+ * Remember recently selected templates (#183).
+
+ * Fix crash when running rehex for the first time on some systems (#194).
+
+ * Correctly draw insert cursor over highlighted data and at the end of the
+   file (#196).
+
+ * Fix true/false not being usable inside template functions/structs (#197).
+
+ * Expose current array index as ArrayIndex when expanding arrays of structs
+   in templates (#191).
+
+ * Implement lexical variable scoping in templates and allow functions to
+   access global variables defined above them (#190).
+
+ * Add <charset = "XXX"> syntax to templates (#184).
+
+ * Add character set option to text search (#182, #200).
+
+ * Add "Delete comment and children" context menu command to delete a comment
+   and any comments encapsulated by it (#198).
+
+ * Add "Apply template from cursor" option to binary template tool.
+
+ * Fix cases where the strings tool would appear to run forever with an empty
+   file.
+
+ * Remove strings from the strings panel when they are deleted from the file.
+
+ * Add new ReadString(), SPrintf(), SetComment(), StringLengthBytes(),
+   ArrayPush(), ArrayPop() and OffsetOf() template function.
+
+ * Fix repeated execution of the same switch() block in a template (#202).
+
+ * Monitor for open files being externally modified and allow reloading (#124).
+
+ * Add 'private' variables to template language.
+
+ * Fix template format strings that expand to further format tokens.
+
+ * Fix template error when converting a float to an int.
+
+ * Improve performance when large numbers of comments are defined.
+
+ * Open original file when passed a rehex-meta file on the command line (#207).
+
+ * Add IBM codepage 866 and Windows-1251 (#208).
+
+ * Fix crash when attempting to open a directory/bundle on macOS.
+
+Version 0.5.4 (2022-10-23)
+
+ * Allow passing arguments to structs created via ArrayResize() and
+   ArrayExtend() template functions.
+
+ * Fix parsing of whitespace in template array dereference (#175).
+
+ * Display offsets in comments panel (#165).
+
+ * Don't show expand arrows next to comments without children in comments
+   panel on Windows/macOS.
+
+ * Improve performance of templates that declare many (thousands+) of
+   variables in the file.
+
+ * Add Error() function for templates (#186).
+
+ * Fix crash when attempting to use string as a file variable in
+   templates (#185).
+
+ * [Pavel Martens] Add plugin for annotating pcap files.
+
+Version 0.5.3 (2022-06-25)
+
+ * Fix some undefined behaviour issues.
+
+Version 0.5.2 (2022-06-24)
+
+ * Correctly nest comments when updating comments panel (#169).
+
+ * Update text in comments panel when a comment is modified.
+
+ * Fix display of >4GiB virtual offsets in files that are <=4GiB (#170).
+
+ * Add support for code page 437 (IBM) and 932/936/949/950 (Microsoft).
+
+ * Fix handling of multibyte character boundaries in document view.
+
+ * Draw wide characters in document view (#173).
+
+ * Move forwards/backwards and select whole instructions from disassembly
+   in document view.
+
+ * Don't capture tab key press in text area of document view.
+
+ * Add missing error checks.
+
+ * Add number base option to "Jump to offset" dialog.
+
+ * Drawing optimisations (improves responsiveness), particularly on macOS.
+
+Version 0.5.1 (2022-04-29)
+
+ * Fix macOS build to run on 10.13 (High Sierra) or later.
+
+ * Fix 'install' target on BSD platforms.
+
+Version 0.5.0 (2022-04-23)
+
+ * Added "x86 disassembly syntax" to "View" menu to allow selecting between
+   Intel or AT&T notation for x86 disassembly (#142).
+
+ * Handle file open message used for "Open With" on macOS (#144).
+
+ * Added --compare switch to jump straight into comparing two files (#141).
+
+ * Fix timer leak that can cause a crash when closing the compare window or
+   strings panel.
+
+ * Add import and export functions for Intel Hex files (#102).
+
+ * Add online help (#147).
+
+ * Add Bitmap Data Visualisation tool (#29).
+
+ * Add Binary Template support (#138).
+
+ * [Emily Ellis] Save new files without the execute bit set (#154).
+
+ * Include highlight colour names in context menu (#153).
+
+ * Save write protect setting in rehex-meta.json (#143).
+
+ * Fix several occasional crashes.
+
+Version 0.4.1 (2022-01-03)
+
+ * Fixed font-dependent rendering glitches when control characters or other
+   Unicode oddities were present in the text view.
+
+Version 0.4.0 (2021-12-20)
+
+ * Add data types for common text encodings (Unicode, ISO-8859) - text
+   displayed or typed into the text view on the right will be decoded or
+   encoded appropriately (#10).
+
+ * Treat pasted text as text rather than a string of raw bytes.
+
+ * Add 8-bit integer data types.
+
+ * Don't mark new files as unsaved.
+
+ * Store cursor position history and allow jumping backwards/forwards (#81).
+
+ * Allow jumping to previous/next difference in data compare window (#131).
+
+ * Collapse long ranges of identical data in data compare window (#85).
+
+ * Added "Jump to offset in main window" to data compare window context menu.
+
+ * Added shortcuts for comparing data (#103).
+
+ * Add support for other encodings to strings tool (#106).
+
+ * Add write protect flag to prevent accidental changes to file data during
+   analysis (#130).
+
+ * Respect system cursor blink speed setting (#112).
+
+Version 0.3.92 (2021-08-24)
+
+ * Reduce persistent memory usage (#52).
+
+ * Fully undo virtual mapping changes in one step (#126).
+
+ * Fix build dependency errors (#129).
+
+ * Add "Find previous" button to search dialogs (#111).
+
+ * Fix hard-to-see colours in "Decode values" panel on some systems (#127).
+
+ * Fix build errors on FreeBSD (#133).
+
+ * Prevent document from jumping around when the window is resized or
+   disassembly is in progress (#132).
+
+ * Fix build errors when using wxWidgets 3.1.5 and newer.
+
+ * Refactor selection handling to make sense in virtual section view (#125).
+
+ * Add font face setting to "View" menu (#128).
+
+ * Correctly track whether files have been modified since saving (#122).
+
+Version 0.3.91 (2021-05-03)
+
+ * Fix loading of plugins bundled as part of an AppImage.
+
+Version 0.3.90 (2021-05-02)
+
+ * Show disassembly of machine code in the main document view (#94).
+
+ * Add font size settings to "View" menu (#97).
+
+ * Add float/double types to "Set data type" menu (#104).
+
+ * Fix selection by holding shift and clicking (#109).
+
+ * Initial support for Lua plugins.
+
+ * Process sections from PE EXE/DLL headers (#86).
+
+ * [Mark Jansen] Save size of main window and tool panels (#88).
+
+ * Don't resize tool panels unnecessarily.
+
+ * Fix invalid cursor state when moving between regions.
+
+ * Fix crash when deleting data (#113, #123).
+
+ * Fix opening files with 8-bit filenames, and other encoding issues (#117).
+
+ * Virtual segment mapping and display (#7).
+
+ * Display inline comments by default (didn't always work).
+
+Version 0.3.1 (2020-11-13)
+
+ * Correctly display signed 16-bit values in "Decode values" panel.
+
+ * Fix status bar offset going out of sync.
+
+ * Move cursor when a row in the "Comments" panel is double clicked.
+
+ * Focus document after updating position/selection via "Comments" panel.
+
+Version 0.3.0 (2020-11-10)
+
+ * [Mark Jansen] Use byte grouping setting from main window in diff window.
+
+ * [Mark Jansen] Use Capstone disassembler rather than LLVM.
+
+ * [Mark Jansen] Support disassembling 16-bit x86 machine code.
+
+ * [Mark Jansen] Don't update tools which aren't visible.
+
+ * [Vincent Bermel] Unhardcode linux launcher icon file type.
+
+ * Fix an uncommon use-after-free crash when closing tabs in diff window.
+
+ * Support for disassembling 6800/68000 and MOS6502 instruction sets
+   (requires recent Capstone version).
+
+ * [Mark Jansen] Close document when tab is clicked with middle mouse button.
+
+ * [Mark Jansen] Don't create .rehex-meta files when there is nothing to save.
+
+ * Implement Strings tool to find and list ASCII strings in the file.
+
+ * Add option to calculate automatic bytes per line in whole byte groups.
+
+ * Add "Fill range" tool for overwriting ranges of bytes with a pattern.
+
+ * Preserve column alignment after comments.
+
+ * [Mark Jansen] Mark a document dirty if highlighting is changed.
+
+ * Add data type annotations.
+
+ * Show ranges marked as integers in their decoded form in the hex view.
+
+ * Performance improvements for documents with large numbers of comments.
+
+Version 0.2.0 (2020-06-02)
+
+ * Allow copying comments from a document and pasting them elsewhere in the
+   same document or into another one.
+
+ * Fixed bounds check when clicking on nested comments in a document.
+
+ * Added context menu when right clicking on a comment in a document.
+
+ * Optionally highlight byte sequences which match the current selection.
+   ("Highlight data matching selection" or "PatternMatchHighlight").
+
+ * Allow copying cursor offset from document context menu.
+
+ * Correctly display offsets over 4GiB in the status bar.
+
+ * Display offsets as XXXX:XXXX rather than XXXXXXXX:XXXXXXXX when the file
+   size is under 4GiB.
+
+ * Add per-document option for dec/hex offset display.
+
+ * When first byte after a comment is deleted, show that the comment was
+   deleted rather than leaving phantom comment on screen until regions are
+   repopulated.
+
+ * Add side-by-side comparison of chunks of data from files. Select data and
+   choose "Compare..." from context menu to open diff window.
+
+ * Clean up search threads when a tab is closed while a search is running.
+
+ * Display bytes which have been modified since the file was saved in red.
+
+Version 0.1.0 (2020-03-12)
+
+ * Initial release.