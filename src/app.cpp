/* Reverse Engineer's Hex Editor
 * Copyright (C) 2017-2020 Daniel Collins <solemnwarning@solemnwarning.net>
 *
 * This program is free software; you can redistribute it and/or modify it
 * under the terms of the GNU General Public License version 2 as published by
 * the Free Software Foundation.
 *
 * This program is distributed in the hope that it will be useful, but WITHOUT
 * ANY WARRANTY; without even the implied warranty of MERCHANTABILITY or
 * FITNESS FOR A PARTICULAR PURPOSE.  See the GNU General Public License for
 * more details.
 *
 * You should have received a copy of the GNU General Public License along with
 * this program; if not, write to the Free Software Foundation, Inc., 51
 * Franklin Street, Fifth Floor, Boston, MA  02110-1301, USA.
*/

#include "platform.hpp"

#include "app.hpp"
#include "ArtProvider.hpp"
#include "Events.hpp"
#include "mainwindow.hpp"
#include "Palette.hpp"

/* These MUST come after any wxWidgets headers. */
#ifdef _WIN32
#include <objbase.h>
#endif

IMPLEMENT_APP(REHex::App);

bool REHex::App::OnInit()
{
	call_setup_hooks(SetupPhase::EARLY);
	
	#ifdef _WIN32
	/* Needed for shell API calls. */
	CoInitialize(NULL);
	#endif
	
	wxImage::AddHandler(new wxPNGHandler);
	
	ArtProvider::init();
	
	config = new wxConfig("REHex");
	
	config->SetPath("/");
	last_directory = config->Read("last-directory", "");
	font_size_adjustment = config->ReadLong("font-size-adjustment", 0);
	
	/* Display default tool panels if a default view hasn't been configured. */
	if(!config->HasGroup("/default-view/"))
	{
		config->SetPath("/default-view/vtools/panels/0/tab/0");
		config->Write("name", "DecodePanel");
		config->Write("selected", true);
		config->Write("big-endian", false);
		
		config->SetPath("/default-view/vtools/panels/0/tab/1");
		config->Write("name", "CommentTree");
		config->Write("selected", false);
	}
	
	recent_files = new wxFileHistory();
	
	config->SetPath("/recent-files/");
	recent_files->Load(*config);
	
	config->SetPath("/");
	
	std::string theme = config->Read("theme", "system").ToStdString();
	if(theme == "light")
	{
		active_palette = Palette::create_light_palette();
	}
	else if(theme == "dark")
	{
		active_palette = Palette::create_dark_palette();
	}
	else /* if(theme == "system") */
	{
		active_palette = Palette::create_system_palette();
	}
	
<<<<<<< HEAD
	call_setup_hooks(SetupPhase::READY);
	
	REHex::MainWindow *window = new REHex::MainWindow();
=======
	wxSize windowSize(740, 540);
	
	#ifndef __APPLE__
	config->Read("/default-view/window-width", &windowSize.x, windowSize.x);
	config->Read("/default-view/window-height", &windowSize.y, windowSize.y);
	#endif
	
	REHex::MainWindow *window = new REHex::MainWindow(windowSize);
	
	#ifndef __APPLE__
	bool maximise = config->ReadBool("/default-view/window-maximised", false);
	window->Maximize(maximise);
	#endif
	
>>>>>>> c4717cf5
	window->Show(true);
	
	if(argc > 1)
	{
		for(int i = 1; i < argc; ++i)
		{
			window->open_file(argv[i].ToStdString());
		}
	}
	else{
		window->new_file();
	}
	
	call_setup_hooks(SetupPhase::DONE);
	
	return true;
}

int REHex::App::OnExit()
{
	config->SetPath("/recent-files/");
	recent_files->Save(*config);
	
	config->SetPath("/");
	config->Write("last-directory", wxString(last_directory));
	
	delete active_palette;
	delete recent_files;
	delete config;
	
	#ifdef _WIN32
	CoUninitialize();
	#endif
	
	return 0;
}

const std::string &REHex::App::get_last_directory()
{
	return last_directory;
}

void REHex::App::set_last_directory(const std::string &last_directory)
{
	this->last_directory = last_directory;
}

int REHex::App::get_font_size_adjustment() const
{
	return font_size_adjustment;
}

void REHex::App::set_font_size_adjustment(int font_size_adjustment)
{
	this->font_size_adjustment = font_size_adjustment;
	
	FontSizeAdjustmentEvent event(font_size_adjustment);
	ProcessEvent(event);
}

std::multimap<REHex::App::SetupPhase, const REHex::App::SetupHookFunction*> *REHex::App::setup_hooks = NULL;

void REHex::App::register_setup_hook(SetupPhase phase, const SetupHookFunction *func)
{
	if(setup_hooks == NULL)
	{
		setup_hooks = new std::multimap<SetupPhase, const SetupHookFunction*>;
	}
	
	setup_hooks->insert(std::make_pair(phase, func));
}

void REHex::App::unregister_setup_hook(SetupPhase phase, const SetupHookFunction *func)
{
	auto i = std::find_if(
		setup_hooks->begin(), setup_hooks->end(),
		[&](const std::pair<SetupPhase, const SetupHookFunction*> &elem) { return elem.first == phase && elem.second == func; });
	
	setup_hooks->erase(i);
	
	if(setup_hooks->empty())
	{
		delete setup_hooks;
		setup_hooks = NULL;
	}
}

void REHex::App::call_setup_hooks(SetupPhase phase)
{
	if(setup_hooks == NULL)
	{
		/* No hooks registered. */
		return;
	}
	
	for(auto i = setup_hooks->begin(); i != setup_hooks->end(); ++i)
	{
		if(i->first == phase)
		{
			const SetupHookFunction &func = *(i->second);
			func();
		}
	}
}

REHex::App::SetupHookRegistration::SetupHookRegistration(SetupPhase phase, const SetupHookFunction &func):
	phase(phase),
	func(func)
{
	App::register_setup_hook(phase, &(this->func));
}

REHex::App::SetupHookRegistration::~SetupHookRegistration()
{
	App::unregister_setup_hook(phase, &func);
}<|MERGE_RESOLUTION|>--- conflicted
+++ resolved
@@ -83,11 +83,8 @@
 		active_palette = Palette::create_system_palette();
 	}
 	
-<<<<<<< HEAD
 	call_setup_hooks(SetupPhase::READY);
 	
-	REHex::MainWindow *window = new REHex::MainWindow();
-=======
 	wxSize windowSize(740, 540);
 	
 	#ifndef __APPLE__
@@ -102,7 +99,6 @@
 	window->Maximize(maximise);
 	#endif
 	
->>>>>>> c4717cf5
 	window->Show(true);
 	
 	if(argc > 1)
