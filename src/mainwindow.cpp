/* Reverse Engineer's Hex Editor
 * Copyright (C) 2017-2020 Daniel Collins <solemnwarning@solemnwarning.net>
 *
 * This program is free software; you can redistribute it and/or modify it
 * under the terms of the GNU General Public License version 2 as published by
 * the Free Software Foundation.
 *
 * This program is distributed in the hope that it will be useful, but WITHOUT
 * ANY WARRANTY; without even the implied warranty of MERCHANTABILITY or
 * FITNESS FOR A PARTICULAR PURPOSE.  See the GNU General Public License for
 * more details.
 *
 * You should have received a copy of the GNU General Public License along with
 * this program; if not, write to the Free Software Foundation, Inc., 51
 * Franklin Street, Fifth Floor, Boston, MA  02110-1301, USA.
*/

#include "platform.hpp"
#include <exception>
#include <limits>
#include <new>
#include <wx/artprov.h>
#include <wx/clipbrd.h>
#include <wx/dataobj.h>
#include <wx/event.h>
#include <wx/filename.h>
#include <wx/msgdlg.h>
#include <wx/aui/auibook.h>
#include <wx/numdlg.h>

#include "AboutDialog.hpp"
#include "app.hpp"
#include "BytesPerLineDialog.hpp"
#include "FillRangeDialog.hpp"
#include "mainwindow.hpp"
#include "NumericEntryDialog.hpp"
#include "Palette.hpp"
#include "search.hpp"
#include "SelectRangeDialog.hpp"
#include "ToolPanel.hpp"
#include "util.hpp"

#include "../res/icon16.h"
#include "../res/icon32.h"
#include "../res/icon48.h"
#include "../res/icon64.h"

#ifdef __APPLE__
#include "../res/document_new32.h"
#include "../res/document_open32.h"
#include "../res/document_save32.h"
#include "../res/document_save_as32.h"
#endif

enum {
	ID_BYTES_LINE = 1,
	ID_BYTES_GROUP,
	ID_SHOW_OFFSETS,
	ID_SHOW_ASCII,
	ID_SEARCH_TEXT,
	ID_SEARCH_BSEQ,
	ID_SEARCH_VALUE,
	ID_GOTO_OFFSET,
	ID_OVERWRITE_MODE,
	ID_SAVE_VIEW,
	ID_INLINE_COMMENTS_HIDDEN,
	ID_INLINE_COMMENTS_FULL,
	ID_INLINE_COMMENTS_SHORT,
	ID_INLINE_COMMENTS_INDENT,
	ID_HIGHLIGHT_SELECTION_MATCH,
	ID_HEX_OFFSETS,
	ID_DEC_OFFSETS,
	ID_SELECT_RANGE,
	ID_FILL_RANGE,
	ID_SYSTEM_PALETTE,
	ID_LIGHT_PALETTE,
	ID_DARK_PALETTE,
	ID_FSA_INCREASE,
	ID_FSA_DECREASE,
	ID_CLOSE_ALL,
	ID_CLOSE_OTHERS,
	ID_GITHUB,
	ID_DONATE,
};

BEGIN_EVENT_TABLE(REHex::MainWindow, wxFrame)
	EVT_CLOSE(REHex::MainWindow::OnWindowClose)
	
	EVT_MENU(wxID_NEW,        REHex::MainWindow::OnNew)
	EVT_MENU(wxID_OPEN,       REHex::MainWindow::OnOpen)
	EVT_MENU(wxID_SAVE,       REHex::MainWindow::OnSave)
	EVT_MENU(wxID_SAVEAS,     REHex::MainWindow::OnSaveAs)
	EVT_MENU(wxID_CLOSE,      REHex::MainWindow::OnClose)
	EVT_MENU(ID_CLOSE_ALL,    REHex::MainWindow::OnCloseAll)
	EVT_MENU(ID_CLOSE_OTHERS, REHex::MainWindow::OnCloseOthers)
	EVT_MENU(wxID_EXIT,       REHex::MainWindow::OnExit)
	
	EVT_MENU(wxID_FILE1, REHex::MainWindow::OnRecentOpen)
	EVT_MENU(wxID_FILE2, REHex::MainWindow::OnRecentOpen)
	EVT_MENU(wxID_FILE3, REHex::MainWindow::OnRecentOpen)
	EVT_MENU(wxID_FILE4, REHex::MainWindow::OnRecentOpen)
	EVT_MENU(wxID_FILE5, REHex::MainWindow::OnRecentOpen)
	EVT_MENU(wxID_FILE6, REHex::MainWindow::OnRecentOpen)
	EVT_MENU(wxID_FILE7, REHex::MainWindow::OnRecentOpen)
	EVT_MENU(wxID_FILE8, REHex::MainWindow::OnRecentOpen)
	EVT_MENU(wxID_FILE9, REHex::MainWindow::OnRecentOpen)
	
	EVT_MENU(wxID_UNDO, REHex::MainWindow::OnUndo)
	EVT_MENU(wxID_REDO, REHex::MainWindow::OnRedo)
	
	EVT_MENU(wxID_SELECTALL, REHex::MainWindow::OnSelectAll)
	EVT_MENU(ID_SELECT_RANGE, REHex::MainWindow::OnSelectRange)
	
	EVT_MENU(ID_FILL_RANGE, REHex::MainWindow::OnFillRange)
	EVT_MENU(ID_OVERWRITE_MODE, REHex::MainWindow::OnOverwriteMode)
	
	EVT_MENU(ID_SEARCH_TEXT, REHex::MainWindow::OnSearchText)
	EVT_MENU(ID_SEARCH_BSEQ,  REHex::MainWindow::OnSearchBSeq)
	EVT_MENU(ID_SEARCH_VALUE,  REHex::MainWindow::OnSearchValue)
	
	EVT_MENU(ID_GOTO_OFFSET, REHex::MainWindow::OnGotoOffset)
	
	EVT_MENU(wxID_CUT,   REHex::MainWindow::OnCut)
	EVT_MENU(wxID_COPY,  REHex::MainWindow::OnCopy)
	EVT_MENU(wxID_PASTE, REHex::MainWindow::OnPaste)
	
	EVT_MENU(ID_BYTES_LINE,   REHex::MainWindow::OnSetBytesPerLine)
	EVT_MENU(ID_BYTES_GROUP,  REHex::MainWindow::OnSetBytesPerGroup)
	EVT_MENU(ID_SHOW_OFFSETS, REHex::MainWindow::OnShowOffsets)
	EVT_MENU(ID_SHOW_ASCII,   REHex::MainWindow::OnShowASCII)
	EVT_MENU(ID_SAVE_VIEW,    REHex::MainWindow::OnSaveView)
	
	EVT_MENU(ID_INLINE_COMMENTS_HIDDEN, REHex::MainWindow::OnInlineCommentsMode)
	EVT_MENU(ID_INLINE_COMMENTS_FULL,   REHex::MainWindow::OnInlineCommentsMode)
	EVT_MENU(ID_INLINE_COMMENTS_SHORT,  REHex::MainWindow::OnInlineCommentsMode)
	EVT_MENU(ID_INLINE_COMMENTS_INDENT, REHex::MainWindow::OnInlineCommentsMode)
	
	EVT_MENU(ID_HIGHLIGHT_SELECTION_MATCH, REHex::MainWindow::OnHighlightSelectionMatch)
	
	EVT_MENU(ID_SYSTEM_PALETTE, REHex::MainWindow::OnPalette)
	EVT_MENU(ID_LIGHT_PALETTE,  REHex::MainWindow::OnPalette)
	EVT_MENU(ID_DARK_PALETTE,   REHex::MainWindow::OnPalette)
	
	EVT_MENU(ID_FSA_INCREASE, REHex::MainWindow::OnFSAIncrease)
	EVT_MENU(ID_FSA_DECREASE, REHex::MainWindow::OnFSADecrease)
	
	EVT_MENU(ID_HEX_OFFSETS,   REHex::MainWindow::OnHexOffsets)
	EVT_MENU(ID_DEC_OFFSETS,   REHex::MainWindow::OnDecOffsets)
	
	EVT_MENU(ID_GITHUB,  REHex::MainWindow::OnGithub)
	EVT_MENU(ID_DONATE,  REHex::MainWindow::OnDonate)
	EVT_MENU(wxID_ABOUT, REHex::MainWindow::OnAbout)
	
	EVT_AUINOTEBOOK_PAGE_CHANGED(  wxID_ANY, REHex::MainWindow::OnDocumentChange)
	EVT_AUINOTEBOOK_PAGE_CLOSE(    wxID_ANY, REHex::MainWindow::OnDocumentClose)
	EVT_AUINOTEBOOK_PAGE_CLOSED(   wxID_ANY, REHex::MainWindow::OnDocumentClosed)
	EVT_AUINOTEBOOK_TAB_RIGHT_DOWN(wxID_ANY, REHex::MainWindow::OnDocumentMenu)
	EVT_AUINOTEBOOK_TAB_MIDDLE_UP( wxID_ANY, REHex::MainWindow::OnDocumentMiddleMouse)
	
	EVT_CURSORUPDATE(wxID_ANY, REHex::MainWindow::OnCursorUpdate)
	
	EVT_COMMAND(wxID_ANY, REHex::EV_SELECTION_CHANGED, REHex::MainWindow::OnSelectionChange)
	EVT_COMMAND(wxID_ANY, REHex::EV_INSERT_TOGGLED,    REHex::MainWindow::OnInsertToggle)
	EVT_COMMAND(wxID_ANY, REHex::EV_UNDO_UPDATE,       REHex::MainWindow::OnUndoUpdate)
	EVT_COMMAND(wxID_ANY, REHex::EV_BECAME_DIRTY,      REHex::MainWindow::OnBecameDirty)
	EVT_COMMAND(wxID_ANY, REHex::EV_BECAME_CLEAN,      REHex::MainWindow::OnBecameClean)
END_EVENT_TABLE()

<<<<<<< HEAD
REHex::MainWindow::MainWindow():
	wxFrame(NULL, wxID_ANY, "Reverse Engineers' Hex Editor", wxDefaultPosition, wxSize(740, 540)),
	menu_bar(NULL),
	file_menu(NULL),
	edit_menu(NULL),
	view_menu(NULL),
	tools_menu(NULL),
	help_menu(NULL)
=======
REHex::MainWindow::MainWindow(const wxSize& size):
	wxFrame(NULL, wxID_ANY, "Reverse Engineers' Hex Editor", wxDefaultPosition, size)
>>>>>>> 355aa085
{
	menu_bar = new wxMenuBar;
	
	{
		call_setup_hooks(SetupPhase::FILE_MENU_PRE);
		
		file_menu = new wxMenu;
		
		call_setup_hooks(SetupPhase::FILE_MENU_TOP);
		
		file_menu->Append(wxID_NEW,  "&New\tCtrl-N");
		file_menu->Append(wxID_OPEN, "&Open\tCtrl-O");
		
		recent_files_menu = new wxMenu;
		file_menu->AppendSubMenu(recent_files_menu, "Open &Recent");
		
		file_menu->Append(wxID_SAVE,   "&Save\tCtrl-S");
		file_menu->Append(wxID_SAVEAS, "&Save As");
		
		file_menu->AppendSeparator(); /* ---- */
		
		file_menu->Append(wxID_CLOSE,  "&Close\tCtrl-W");
		file_menu->Append(ID_CLOSE_ALL, "Close All");
		file_menu->Append(ID_CLOSE_OTHERS, "Close Others");
		
		file_menu->AppendSeparator(); /* ---- */
		
		file_menu->Append(wxID_EXIT, "&Exit");
		
		call_setup_hooks(SetupPhase::FILE_MENU_BOTTOM);
		
		menu_bar->Append(file_menu, "&File");
		
		call_setup_hooks(SetupPhase::FILE_MENU_POST);
	}
	
	{
		call_setup_hooks(SetupPhase::EDIT_MENU_PRE);
		
		edit_menu = new wxMenu;
		
		call_setup_hooks(SetupPhase::EDIT_MENU_TOP);
		
		edit_menu->Append(wxID_UNDO, "&Undo\tCtrl-Z");
		edit_menu->Append(wxID_REDO, "&Redo\tCtrl-Shift-Z");
		
		edit_menu->AppendSeparator(); /* ---- */
		
		edit_menu->Append(wxID_SELECTALL, "Select &All\tCtrl-A");
		edit_menu->Append(ID_SELECT_RANGE, "Select range...");
		
		edit_menu->AppendSeparator(); /* ---- */
		
		edit_menu->Append(ID_FILL_RANGE, "Fill range...");
		
		#ifdef __APPLE__
		edit_menu->AppendCheckItem(ID_OVERWRITE_MODE, "Overwrite mode");
		#else
		edit_menu->AppendCheckItem(ID_OVERWRITE_MODE, "Overwrite mode\tIns");
		#endif
		
		edit_menu->AppendSeparator(); /* ---- */
		
		edit_menu->Append(ID_SEARCH_TEXT,  "Search for text...");
		edit_menu->Append(ID_SEARCH_BSEQ,  "Search for byte sequence...");
		edit_menu->Append(ID_SEARCH_VALUE, "Search for value...");
		
		edit_menu->AppendSeparator();
		
		edit_menu->Append(ID_GOTO_OFFSET, "Jump to offset...\tCtrl-G");
		
		edit_menu->AppendSeparator(); /* ---- */
		
		edit_menu->Append(wxID_CUT,   "Cu&t\tCtrl-X");
		edit_menu->Append(wxID_COPY,  "&Copy\tCtrl-C");
		edit_menu->Append(wxID_PASTE, "&Paste\tCtrl-V");
		
		call_setup_hooks(SetupPhase::EDIT_MENU_BOTTOM);
		
		menu_bar->Append(edit_menu, "&Edit");
		
		call_setup_hooks(SetupPhase::EDIT_MENU_POST);
	}
	
	{
		call_setup_hooks(SetupPhase::VIEW_MENU_PRE);
		
		view_menu = new wxMenu;
		
		call_setup_hooks(SetupPhase::VIEW_MENU_TOP);
		
		view_menu->Append(ID_BYTES_LINE,  "Set bytes per line");
		view_menu->Append(ID_BYTES_GROUP, "Set bytes per group");
		view_menu->AppendCheckItem(ID_SHOW_OFFSETS, "Show offsets");
		view_menu->AppendCheckItem(ID_SHOW_ASCII, "Show ASCII");
		
		inline_comments_menu = new wxMenu;
		view_menu->AppendSubMenu(inline_comments_menu, "Inline comments");
		
		view_menu->AppendCheckItem(ID_HIGHLIGHT_SELECTION_MATCH, "Highlight data matching selection");
		
		inline_comments_menu->AppendRadioItem(ID_INLINE_COMMENTS_HIDDEN, "Hidden");
		inline_comments_menu->AppendRadioItem(ID_INLINE_COMMENTS_SHORT,  "Short");
		inline_comments_menu->AppendRadioItem(ID_INLINE_COMMENTS_FULL,   "Full");
		inline_comments_menu->AppendSeparator();
		inline_comments_menu->AppendCheckItem(ID_INLINE_COMMENTS_INDENT, "Nest comments");
		
		tool_panels_menu = new wxMenu;
		view_menu->AppendSubMenu(tool_panels_menu, "Tool panels");
		
		for(auto i = ToolPanelRegistry::begin(); i != ToolPanelRegistry::end(); ++i)
		{
			const ToolPanelRegistration *tpr = i->second;
			wxMenuItem *itm = tool_panels_menu->AppendCheckItem(wxID_ANY, tpr->label);
			
			Bind(wxEVT_MENU, [this, tpr](wxCommandEvent &event)
			{
				OnShowToolPanel(event, tpr);
			}, itm->GetId(), itm->GetId());
			
			tool_panel_name_to_tpm_id[tpr->name] = itm->GetId();
		}
		
		view_menu->AppendSeparator(); /* ---- */
		
		view_menu->AppendRadioItem(ID_HEX_OFFSETS, "Display offsets in hexadecimal");
		view_menu->AppendRadioItem(ID_DEC_OFFSETS, "Display offsets in decimal");
		
		view_menu->AppendSeparator(); /* ---- */
		
		wxMenu *palette_menu = new wxMenu;
		view_menu->AppendSubMenu(palette_menu, "Colour scheme");
		
		palette_menu->AppendRadioItem(ID_SYSTEM_PALETTE, "System");
		palette_menu->AppendRadioItem(ID_LIGHT_PALETTE,  "Light");
		palette_menu->AppendRadioItem(ID_DARK_PALETTE,   "Dark");
		
		std::string palette_name = active_palette->get_name();
		if(palette_name == "light")
		{
			palette_menu->Check(ID_LIGHT_PALETTE, true);
		}
		else if(palette_name == "dark")
		{
			palette_menu->Check(ID_DARK_PALETTE, true);
		}
		else /* if(palette_name == "system") */
		{
			palette_menu->Check(ID_SYSTEM_PALETTE, true);
		}
		
		view_menu->AppendSeparator(); /* ---- */
		
		view_menu->Append(ID_FSA_INCREASE, "Increase font size");
		view_menu->Append(ID_FSA_DECREASE, "Decrease font size");
		
		view_menu->AppendSeparator();  /* ---- */
		
		view_menu->Append(ID_SAVE_VIEW, "Save current view as default");
		
		call_setup_hooks(SetupPhase::VIEW_MENU_BOTTOM);
		
		menu_bar->Append(view_menu, "&View");
		
		call_setup_hooks(SetupPhase::VIEW_MENU_POST);
	}
	
	{
		call_setup_hooks(SetupPhase::TOOLS_MENU_PRE);
		
		tools_menu = new wxMenu;
		
		call_setup_hooks(SetupPhase::TOOLS_MENU_TOP);
		call_setup_hooks(SetupPhase::TOOLS_MENU_BOTTOM);
		
		if(tools_menu->GetMenuItemCount() > 0)
		{
			menu_bar->Append(tools_menu, "&Tools");
		}
		else{
			/* No plugins created an item under the "Tools" menu - get rid of it. */
			
			delete tools_menu;
			tools_menu = NULL;
		}
		
		call_setup_hooks(SetupPhase::TOOLS_MENU_POST);
	}
	
	{
		call_setup_hooks(SetupPhase::HELP_MENU_PRE);
		
		help_menu = new wxMenu;
		
		call_setup_hooks(SetupPhase::HELP_MENU_TOP);
		
		help_menu->Append(ID_GITHUB, "Visit &Github page");
		help_menu->Append(ID_DONATE, "Donate with &Paypal");
		help_menu->Append(wxID_ABOUT, "&About");
		
		call_setup_hooks(SetupPhase::HELP_MENU_BOTTOM);
		
		menu_bar->Append(help_menu, "&Help");
		
		call_setup_hooks(SetupPhase::HELP_MENU_POST);
	}
	
	SetMenuBar(menu_bar);
	
	wxGetApp().recent_files->UseMenu(recent_files_menu);
	wxGetApp().recent_files->AddFilesToMenu(recent_files_menu);
	
	wxToolBar *toolbar = CreateToolBar();
	wxArtProvider artp;
	
	/* Toolbar icons are expected to be 32x32 on OS X. wxWidgets ships 16x16 and 24x24 Tango
	 * icons and scales them as needed, which produces blurry 32x32 images. So on OS X, we
	 * embed 32x32 versions instead.
	*/
	
	#ifdef __APPLE__
	toolbar->AddTool(wxID_NEW,    "New",     wxBITMAP_PNG_FROM_DATA(document_new32));
	toolbar->AddTool(wxID_OPEN,   "Open",    wxBITMAP_PNG_FROM_DATA(document_open32));
	toolbar->AddTool(wxID_SAVE,   "Save",    wxBITMAP_PNG_FROM_DATA(document_save32));
	toolbar->AddTool(wxID_SAVEAS, "Save As", wxBITMAP_PNG_FROM_DATA(document_save_as32));
	#else
	toolbar->AddTool(wxID_NEW,    "New",     artp.GetBitmap(wxART_NEW,          wxART_TOOLBAR));
	toolbar->AddTool(wxID_OPEN,   "Open",    artp.GetBitmap(wxART_FILE_OPEN,    wxART_TOOLBAR));
	toolbar->AddTool(wxID_SAVE,   "Save",    artp.GetBitmap(wxART_FILE_SAVE,    wxART_TOOLBAR));
	toolbar->AddTool(wxID_SAVEAS, "Save As", artp.GetBitmap(wxART_FILE_SAVE_AS, wxART_TOOLBAR));
	#endif
	
	toolbar->Realize();
	
	notebook = new wxAuiNotebook(this, wxID_ANY, wxDefaultPosition, wxDefaultSize,
		(wxAUI_NB_TOP | wxAUI_NB_TAB_MOVE | wxAUI_NB_SCROLL_BUTTONS | wxAUI_NB_CLOSE_ON_ALL_TABS));
	
	notebook_dirty_bitmap = artp.GetBitmap(wxART_FILE_SAVE, wxART_MENU);
	assert(!notebook_dirty_bitmap.IsSameAs(wxNullBitmap));
	
	CreateStatusBar(3);
	
	SetDropTarget(new DropTarget(this));
	
	/* TODO: Construct a single wxIconBundle instance somewhere. */
	
	wxIconBundle icons;
	
	{
		wxBitmap b16 = wxBITMAP_PNG_FROM_DATA(icon16);
		wxIcon i16;
		i16.CopyFromBitmap(b16);
		icons.AddIcon(i16);
		
		wxBitmap b32 = wxBITMAP_PNG_FROM_DATA(icon32);
		wxIcon i32;
		i32.CopyFromBitmap(b32);
		icons.AddIcon(i32);
		
		wxBitmap b48 = wxBITMAP_PNG_FROM_DATA(icon48);
		wxIcon i48;
		i48.CopyFromBitmap(b48);
		icons.AddIcon(i48);
		
		wxBitmap b64 = wxBITMAP_PNG_FROM_DATA(icon64);
		wxIcon i64;
		i64.CopyFromBitmap(b64);
		icons.AddIcon(i64);
	}
	
	SetIcons(icons);
}

REHex::MainWindow::~MainWindow()
{
	wxGetApp().recent_files->RemoveMenu(recent_files_menu);
}

void REHex::MainWindow::new_file()
{
	Tab *tab = new Tab(notebook);
	notebook->AddPage(tab, tab->doc->get_title(), true);
	tab->doc_ctrl->SetFocus();
}

void REHex::MainWindow::open_file(const std::string &filename)
{
	Tab *tab;
	try {
		tab = new Tab(notebook, filename);
	}
	catch(const std::exception &e)
	{
		wxMessageBox(
			std::string("Error opening ") + filename + ":\n" + e.what(),
			"Error", wxICON_ERROR, this);
		return;
	}
	
	/* Discard default "Untitled" tab if not modified. */
	if(notebook->GetPageCount() == 1)
	{
		wxWindow *page = notebook->GetPage(0);
		assert(page != NULL);
		
		auto page_tab = dynamic_cast<Tab*>(page);
		assert(page_tab != NULL);
		
		if(page_tab->doc->get_filename() == "" && !page_tab->doc->is_dirty())
		{
			notebook->DeletePage(0);
		}
	}
	
	wxFileName wxfn(filename);
	wxfn.MakeAbsolute();
	wxGetApp().recent_files->AddFileToHistory(wxfn.GetFullPath());
	
	notebook->AddPage(tab, tab->doc->get_title(), true);
	tab->doc_ctrl->SetFocus();
}

void REHex::MainWindow::OnWindowClose(wxCloseEvent &event)
{
	if(!unsaved_confirm())
	{
		/* Stop the window from being closed. */
		event.Veto();
		return;
	}
	
	/* Base implementation will deal with cleaning up the window. */
	event.Skip();
}

void REHex::MainWindow::OnNew(wxCommandEvent &event)
{
	new_file();
}

void REHex::MainWindow::OnOpen(wxCommandEvent &event)
{
	std::string dir;
	std::string doc_filename = active_document()->get_filename();
	
	if(doc_filename != "")
	{
		wxFileName wxfn(doc_filename);
		wxfn.MakeAbsolute();
		
		dir = wxfn.GetPath();
	}
	else{
		dir = wxGetApp().get_last_directory();
	}
	
	wxFileDialog openFileDialog(this, "Open File", dir, "", "", wxFD_OPEN | wxFD_FILE_MUST_EXIST);
	if(openFileDialog.ShowModal() == wxID_CANCEL)
		return;
	
	std::string filename = openFileDialog.GetPath().ToStdString();
	
	{
		wxFileName wxfn(filename);
		wxString dirname = wxfn.GetPath();
		
		wxGetApp().set_last_directory(dirname.ToStdString());
	}
	
	open_file(filename);
}

void REHex::MainWindow::OnRecentOpen(wxCommandEvent &event)
{
	wxFileHistory *recent_files = wxGetApp().recent_files;
	wxString file = recent_files->GetHistoryFile(event.GetId() - recent_files->GetBaseId());
	
	open_file(file.ToStdString());
}

void REHex::MainWindow::OnSave(wxCommandEvent &event)
{
	wxWindow *cpage = notebook->GetCurrentPage();
	assert(cpage != NULL);
	
	auto tab = dynamic_cast<Tab*>(cpage);
	assert(tab != NULL);
	
	if(tab->doc->get_filename() == "")
	{
		OnSaveAs(event);
		return;
	}
	
	try {
		tab->doc->save();
		_update_dirty(tab->doc);
	}
	catch(const std::exception &e)
	{
		wxMessageBox(
			std::string("Error saving ") + tab->doc->get_title() + ":\n" + e.what(),
			"Error", wxICON_ERROR, this);
		return;
	}
}

void REHex::MainWindow::OnSaveAs(wxCommandEvent &event)
{
	std::string dir, name;
	std::string doc_filename = active_document()->get_filename();
	
	if(doc_filename != "")
	{
		wxFileName wxfn(doc_filename);
		wxfn.MakeAbsolute();
		
		dir  = wxfn.GetPath();
		name = wxfn.GetFullName();
	}
	else{
		dir  = wxGetApp().get_last_directory();
		name = "";
	}
	
	wxFileDialog saveFileDialog(this, "Save As", dir, name, "", wxFD_SAVE | wxFD_OVERWRITE_PROMPT);
	if(saveFileDialog.ShowModal() == wxID_CANCEL)
		return;
	
	std::string filename = saveFileDialog.GetPath().ToStdString();
	
	{
		wxFileName wxfn(filename);
		wxString dirname = wxfn.GetPath();
		
		wxGetApp().set_last_directory(dirname.ToStdString());
	}
	
	Tab *tab = active_tab();
	
	try {
		tab->doc->save(filename);
		_update_dirty(tab->doc);
	}
	catch(const std::exception &e)
	{
		wxMessageBox(
			std::string("Error saving ") + tab->doc->get_title() + ":\n" + e.what(),
			"Error", wxICON_ERROR, this);
		return;
	}
	
	notebook->SetPageText(notebook->GetSelection(), tab->doc->get_title());
}

void REHex::MainWindow::OnClose(wxCommandEvent &event)
{
	wxWindow *cpage = notebook->GetCurrentPage();
	assert(cpage != NULL);
	
	auto tab = dynamic_cast<Tab*>(cpage);
	assert(tab != NULL);
	
	close_tab(tab);
}

void REHex::MainWindow::OnCloseAll(wxCommandEvent &event)
{
	close_all_tabs();
}

void REHex::MainWindow::OnCloseOthers(wxCommandEvent &event)
{
	wxWindow *cpage = notebook->GetCurrentPage();
	assert(cpage != NULL);
	
	auto tab = dynamic_cast<Tab*>(cpage);
	assert(tab != NULL);
	
	close_other_tabs(tab);
}

void REHex::MainWindow::OnExit(wxCommandEvent &event)
{
	Close();
}

void REHex::MainWindow::OnSearchText(wxCommandEvent &event)
{
	wxWindow *cpage = notebook->GetCurrentPage();
	assert(cpage != NULL);
	
	auto tab = dynamic_cast<Tab*>(cpage);
	assert(tab != NULL);
	
	REHex::Search::Text *sd = new REHex::Search::Text(tab, tab->doc);
	sd->Show(true);
	
	tab->search_dialog_register(sd);
}

void REHex::MainWindow::OnSearchBSeq(wxCommandEvent &event)
{
	wxWindow *cpage = notebook->GetCurrentPage();
	assert(cpage != NULL);
	
	auto tab = dynamic_cast<Tab*>(cpage);
	assert(tab != NULL);
	
	REHex::Search::ByteSequence *sd = new REHex::Search::ByteSequence(tab, tab->doc);
	sd->Show(true);
	
	tab->search_dialog_register(sd);
}

void REHex::MainWindow::OnSearchValue(wxCommandEvent &event)
{
	wxWindow *cpage = notebook->GetCurrentPage();
	assert(cpage != NULL);
	
	auto tab = dynamic_cast<Tab*>(cpage);
	assert(tab != NULL);
	
	REHex::Search::Value *sd = new REHex::Search::Value(tab, tab->doc);
	sd->Show(true);
	
	tab->search_dialog_register(sd);
}

void REHex::MainWindow::OnGotoOffset(wxCommandEvent &event)
{
	Tab *tab = active_tab();
	
	off_t current_pos = tab->doc->get_cursor_position();
	off_t max_pos     = tab->doc->buffer_length() - !tab->doc_ctrl->get_insert_mode();
	
	REHex::NumericEntryDialog<off_t> ni(this,
		"Jump to offset",
		"Prefix offset with -/+ to jump relative to current cursor position",
		current_pos, 0, max_pos, current_pos);
	
	int rc = ni.ShowModal();
	if(rc == wxID_OK)
	{
		tab->doc->set_cursor_position(ni.GetValue());
	}
}

void REHex::MainWindow::OnCut(wxCommandEvent &event)
{
	Tab *tab = active_tab();
	tab->handle_copy(true);
}

void REHex::MainWindow::OnCopy(wxCommandEvent &event)
{
	Tab *tab = active_tab();
	tab->handle_copy(false);
}

void REHex::MainWindow::OnPaste(wxCommandEvent &event)
{
	Tab *tab = active_tab();
	
	ClipboardGuard cg;
	if(cg)
	{
		/* If there is a selection and it is entirely contained within a Region, give that
		 * region the chance to handle the paste event.
		*/
		
		off_t selection_off, selection_length;
		std::tie(selection_off, selection_length) = tab->doc_ctrl->get_selection();
		
		if(selection_length > 0)
		{
			REHex::DocumentCtrl::GenericDataRegion *selection_region = tab->doc_ctrl->data_region_by_offset(selection_off);
			assert(selection_region != NULL);
			
			assert(selection_region->d_offset <= selection_off);
			
			if((selection_region->d_offset + selection_region->d_length) >= (selection_off + selection_length))
			{
				if(selection_region->OnPaste(tab->doc_ctrl))
				{
					/* Region consumed the paste event. */
					return;
				}
			}
		}
		
		/* Give the region the cursor is in a chance to handle the paste event. */
		
		off_t cursor_pos = tab->doc_ctrl->get_cursor_position();
		
		REHex::DocumentCtrl::GenericDataRegion *cursor_region = tab->doc_ctrl->data_region_by_offset(cursor_pos);
		assert(cursor_region != NULL);
		
		if(cursor_region->OnPaste(tab->doc_ctrl))
		{
			/* Region consumed the paste event. */
			return;
		}
		
		/* No region consumed the event. Fallback to default handling. */
		
		if(wxTheClipboard->IsSupported(CommentsDataObject::format))
		{
			CommentsDataObject data;
			wxTheClipboard->GetData(data);
			
			auto clipboard_comments = data.get_comments();
			
			tab->doc->handle_paste(tab, clipboard_comments);
		}
		else if(wxTheClipboard->IsSupported(wxDF_TEXT))
		{
			wxTextDataObject data;
			wxTheClipboard->GetData(data);
			
			try {
				tab->paste_text(data.GetText().ToStdString());
			}
			catch(const std::exception &e)
			{
				wxMessageBox(e.what(), "Error", (wxOK | wxICON_ERROR), this);
			}
		}
	}
}

void REHex::MainWindow::OnUndo(wxCommandEvent &event)
{
	wxWindow *cpage = notebook->GetCurrentPage();
	assert(cpage != NULL);
	
	auto tab = dynamic_cast<Tab*>(cpage);
	assert(tab != NULL);
	
	tab->doc->undo();
}

void REHex::MainWindow::OnRedo(wxCommandEvent &event)
{
	wxWindow *cpage = notebook->GetCurrentPage();
	assert(cpage != NULL);
	
	auto tab = dynamic_cast<Tab*>(cpage);
	assert(tab != NULL);
	
	tab->doc->redo();
}

void REHex::MainWindow::OnSelectAll(wxCommandEvent &event)
{
	Tab *tab = active_tab();
	tab->doc_ctrl->set_selection(0, tab->doc->buffer_length());
}

void REHex::MainWindow::OnSelectRange(wxCommandEvent &event)
{
	Tab *tab = active_tab();
	
	REHex::SelectRangeDialog srd(this, *(tab->doc), *(tab->doc_ctrl));
	srd.ShowModal();
}

void REHex::MainWindow::OnFillRange(wxCommandEvent &event)
{
	Tab *tab = active_tab();
	
	REHex::FillRangeDialog frd(this, *(tab->doc), *(tab->doc_ctrl));
	frd.ShowModal();
}

void REHex::MainWindow::OnOverwriteMode(wxCommandEvent &event)
{
	Tab *tab = active_tab();
	tab->doc_ctrl->set_insert_mode(!event.IsChecked());
}

void REHex::MainWindow::OnSetBytesPerLine(wxCommandEvent &event)
{
	Tab *tab = active_tab();
	
	BytesPerLineDialog bpld(this, tab->doc_ctrl->get_bytes_per_line());
	if(bpld.ShowModal() == wxID_OK)
	{
		tab->doc_ctrl->set_bytes_per_line(bpld.get_bytes_per_line());
	}
}

void REHex::MainWindow::OnSetBytesPerGroup(wxCommandEvent &event)
{
	wxWindow *cpage = notebook->GetCurrentPage();
	assert(cpage != NULL);
	
	auto tab = dynamic_cast<Tab*>(cpage);
	assert(tab != NULL);
	
	int new_value = wxGetNumberFromUser(
		"Number of bytes to group",
		"Bytes",
		"Set bytes per group",
		tab->doc_ctrl->get_bytes_per_group(),
		1,
		std::numeric_limits<int>::max(),
		this);
	
	/* We get a negative value if the user cancels. */
	if(new_value >= 0)
	{
		tab->doc_ctrl->set_bytes_per_group(new_value);
	}
}

void REHex::MainWindow::OnShowOffsets(wxCommandEvent &event)
{
	Tab *tab = active_tab();
	tab->doc_ctrl->set_show_offsets(event.IsChecked());
}

void REHex::MainWindow::OnShowASCII(wxCommandEvent &event)
{
	Tab *tab = active_tab();
	tab->doc_ctrl->set_show_ascii(event.IsChecked());
}

void REHex::MainWindow::OnInlineCommentsMode(wxCommandEvent &event)
{
	wxWindow *cpage = notebook->GetCurrentPage();
	assert(cpage != NULL);
	
	auto tab = dynamic_cast<Tab*>(cpage);
	assert(tab != NULL);
	
	if(inline_comments_menu->IsChecked(ID_INLINE_COMMENTS_HIDDEN))
	{
		tab->set_inline_comment_mode(ICM_HIDDEN);
		inline_comments_menu->Enable(ID_INLINE_COMMENTS_INDENT, false);
	}
	else if(inline_comments_menu->IsChecked(ID_INLINE_COMMENTS_FULL))
	{
		tab->set_inline_comment_mode(
			inline_comments_menu->IsChecked(ID_INLINE_COMMENTS_INDENT)
				? ICM_FULL_INDENT
				: ICM_FULL);
		
		inline_comments_menu->Enable(ID_INLINE_COMMENTS_INDENT, true);
	}
	else if(inline_comments_menu->IsChecked(ID_INLINE_COMMENTS_SHORT))
	{
		tab->set_inline_comment_mode(
			inline_comments_menu->IsChecked(ID_INLINE_COMMENTS_INDENT)
				? ICM_SHORT_INDENT
				: ICM_SHORT);
		
		inline_comments_menu->Enable(ID_INLINE_COMMENTS_INDENT, true);
	}
}

void REHex::MainWindow::OnHighlightSelectionMatch(wxCommandEvent &event)
{
	Tab *tab = active_tab();
	tab->doc_ctrl->set_highlight_selection_match(event.IsChecked());
}

void REHex::MainWindow::OnShowToolPanel(wxCommandEvent &event, const REHex::ToolPanelRegistration *tpr)
{
	wxWindow *cpage = notebook->GetCurrentPage();
	assert(cpage != NULL);
	
	auto tab = dynamic_cast<Tab*>(cpage);
	assert(tab != NULL);
	
	if(event.IsChecked())
	{
		tab->tool_create(tpr->name, true);
	}
	else{
		tab->tool_destroy(tpr->name);
	}
}

void REHex::MainWindow::OnPalette(wxCommandEvent &event)
{
	delete active_palette;
	
	switch(event.GetId())
	{
		case ID_SYSTEM_PALETTE:
			active_palette = Palette::create_system_palette();
			break;
			
		case ID_LIGHT_PALETTE:
			active_palette = Palette::create_light_palette();
			break;
			
		case ID_DARK_PALETTE:
			active_palette = Palette::create_dark_palette();
			break;
			
		default:
			abort();
	}
	
	Refresh();
}

void REHex::MainWindow::OnFSAIncrease(wxCommandEvent &event)
{
	App &app = wxGetApp();
	app.set_font_size_adjustment(app.get_font_size_adjustment() + 1);
}

void REHex::MainWindow::OnFSADecrease(wxCommandEvent &event)
{
	App &app = wxGetApp();
	app.set_font_size_adjustment(app.get_font_size_adjustment() - 1);
}

void REHex::MainWindow::OnHexOffsets(wxCommandEvent &event)
{
	Tab *tab = active_tab();
	
	tab->doc_ctrl->set_offset_display_base(OFFSET_BASE_HEX);
	
	_update_status_offset(tab);
	_update_status_selection(tab->doc_ctrl);
}

void REHex::MainWindow::OnDecOffsets(wxCommandEvent &event)
{
	Tab *tab = active_tab();
	
	tab->doc_ctrl->set_offset_display_base(OFFSET_BASE_DEC);
	
	_update_status_offset(tab);
	_update_status_selection(tab->doc_ctrl);
}

void REHex::MainWindow::OnSaveView(wxCommandEvent &event)
{
	wxConfig *config = wxGetApp().config;
	
	wxWindow *cpage = notebook->GetCurrentPage();
	assert(cpage != NULL);
	
	auto tab = dynamic_cast<Tab*>(cpage);
	assert(tab != NULL);
	
	// Save the active theme
	config->SetPath("/");
	config->Write("theme", wxString(active_palette->get_name()));
	config->Write("font-size-adjustment", (long)(wxGetApp().get_font_size_adjustment()));

	// Clean out all previous settings
	config->DeleteGroup("/default-view/");
	config->SetPath("/default-view/");
	
	#ifndef __APPLE__
	// Save our current window size
	wxSize size = GetSize();
	config->Write("window-width", size.x);
	config->Write("window-height", size.y);
	
	bool maximised = IsMaximized();
	config->Write("window-maximised", maximised);
	#endif
	
	tab->save_view(config);
}

void REHex::MainWindow::OnGithub(wxCommandEvent &event)
{
	wxLaunchDefaultBrowser("https://github.com/solemnwarning/rehex/");
}

void REHex::MainWindow::OnDonate(wxCommandEvent &event)
{
	wxLaunchDefaultBrowser("https://www.solemnwarning.net/rehex/donate");
}

void REHex::MainWindow::OnAbout(wxCommandEvent &event)
{
	REHex::AboutDialog about(this);
	about.ShowModal();
}

void REHex::MainWindow::OnDocumentChange(wxAuiNotebookEvent& event)
{
	int old_page_id = event.GetOldSelection();
	if(old_page_id != wxNOT_FOUND && old_page_id < (int)(notebook->GetPageCount()))
	{
		/* Hide any search dialogs attached to previous tab. */
		
		wxWindow *old_page = notebook->GetPage(old_page_id);
		assert(old_page != NULL);
		
		auto old_tab = dynamic_cast<Tab*>(old_page);
		assert(old_tab != NULL);
		
		old_tab->hide_child_windows();
	}
	
	Tab *tab = active_tab();
	
	edit_menu->Check(ID_OVERWRITE_MODE, !tab->doc_ctrl->get_insert_mode());
	view_menu->Check(ID_SHOW_OFFSETS, tab->doc_ctrl->get_show_offsets());
	view_menu->Check(ID_SHOW_ASCII,   tab->doc_ctrl->get_show_ascii());
	
	OffsetBase offset_display_base = tab->doc_ctrl->get_offset_display_base();
	switch(offset_display_base)
	{
		case OFFSET_BASE_HEX:
			view_menu->Check(ID_HEX_OFFSETS, true);
			break;
			
		case OFFSET_BASE_DEC:
			view_menu->Check(ID_DEC_OFFSETS, true);
			break;
	}
	
	InlineCommentMode icm = tab->get_inline_comment_mode();
	switch(icm)
	{
		case ICM_HIDDEN:
			inline_comments_menu->Check(ID_INLINE_COMMENTS_HIDDEN, true);
			inline_comments_menu->Enable(ID_INLINE_COMMENTS_INDENT, false);
			break;
			
		case ICM_FULL:
		case ICM_FULL_INDENT:
			inline_comments_menu->Check(ID_INLINE_COMMENTS_FULL, true);
			inline_comments_menu->Check(ID_INLINE_COMMENTS_INDENT, (icm == ICM_FULL_INDENT));
			inline_comments_menu->Enable(ID_INLINE_COMMENTS_INDENT, true);
			break;
			
		case ICM_SHORT:
		case ICM_SHORT_INDENT:
			inline_comments_menu->Check(ID_INLINE_COMMENTS_SHORT, true);
			inline_comments_menu->Check(ID_INLINE_COMMENTS_INDENT, (icm == ICM_SHORT_INDENT));
			inline_comments_menu->Enable(ID_INLINE_COMMENTS_INDENT, true);
			break;
	};
	
	view_menu->Check(ID_HIGHLIGHT_SELECTION_MATCH, tab->doc_ctrl->get_highlight_selection_match());
	
	for(auto i = ToolPanelRegistry::begin(); i != ToolPanelRegistry::end(); ++i)
	{
		const ToolPanelRegistration *tpr = i->second;
		
		int menu_id = tool_panel_name_to_tpm_id[tpr->name];
		bool active = tab->tool_active(tpr->name);
		
		tool_panels_menu->Check(menu_id, active);
	}
	
	_update_status_offset(tab);
	_update_status_selection(tab->doc_ctrl);
	_update_status_mode(tab->doc_ctrl);
	_update_undo(tab->doc);
	_update_dirty(tab->doc);
	
	/* Show any search dialogs attached to this tab. */
	tab->unhide_child_windows();
}

void REHex::MainWindow::OnDocumentClose(wxAuiNotebookEvent& event)
{
	wxWindow *page = notebook->GetPage(event.GetSelection());
	assert(page != NULL);
	
	auto tab = dynamic_cast<Tab*>(page);
	assert(tab != NULL);
	
	if(tab->doc->is_dirty())
	{
		wxMessageDialog confirm(this, (wxString("The file ") + tab->doc->get_title() + " has unsaved changes.\nClose anyway?"), "Unsaved changes",
			(wxYES | wxNO | wxCENTER));
		
		int response = confirm.ShowModal();
		
		if(response == wxID_NO)
		{
			event.Veto();
		}
	}
}

void REHex::MainWindow::OnDocumentClosed(wxAuiNotebookEvent &event)
{
	/* Create a new tab if the only one was just closed. */
	if(notebook->GetPageCount() == 0)
	{
		ProcessCommand(wxID_NEW);
	}
}

void REHex::MainWindow::OnDocumentMenu(wxAuiNotebookEvent &event)
{
	int tab_idx = event.GetSelection();
	
	wxWindow *tab_page = notebook->GetPage(tab_idx);
	assert(tab_page != NULL);
	
	auto tab = dynamic_cast<Tab*>(tab_page);
	assert(tab != NULL);
	
	std::string filename = tab->doc->get_filename();
	
	wxMenu menu;
	
	wxMenuItem *open_dir = menu.Append(wxID_ANY, "Open Folder");
	open_dir->Enable(filename != "");
	
	menu.Bind(wxEVT_MENU, [&filename](wxCommandEvent &event)
	{
		REHex::file_manager_show_file(filename);
	}, open_dir->GetId(), open_dir->GetId());
	
	menu.AppendSeparator();
	
	wxMenuItem *close = menu.Append(wxID_ANY, "Close");
	menu.Bind(wxEVT_MENU, [this, tab](wxCommandEvent &event)
	{
		close_tab(tab);
	}, close->GetId(), close->GetId());
	
	wxMenuItem *close_all = menu.Append(wxID_ANY, "Close All");
	menu.Bind(wxEVT_MENU, [this](wxCommandEvent &event)
	{
		close_all_tabs();
	}, close_all->GetId(), close_all->GetId());
	
	wxMenuItem *close_others = menu.Append(wxID_ANY, "Close Others");
	menu.Bind(wxEVT_MENU, [this, tab](wxCommandEvent &event)
	{
		close_other_tabs(tab);
	}, close_others->GetId(), close_others->GetId());
	
	PopupMenu(&menu);
}

void REHex::MainWindow::OnDocumentMiddleMouse(wxAuiNotebookEvent& event)
{
	wxWindow* page = notebook->GetPage(event.GetSelection());
	assert(page != NULL);

	auto tab = dynamic_cast<Tab*>(page);
	assert(tab != NULL);

	close_tab(tab);
}

void REHex::MainWindow::OnCursorUpdate(CursorUpdateEvent &event)
{
	Tab *active_tab = this->active_tab();
	
	wxObject *event_src = event.GetEventObject();
	
	if(event_src == active_tab->doc)
	{
		/* Only update the status bar if the event originated from the
		 * active document.
		*/
		_update_status_offset(active_tab);
	}
	
	event.Skip();
}

void REHex::MainWindow::OnSelectionChange(wxCommandEvent &event)
{
	wxWindow *cpage = notebook->GetCurrentPage();
	assert(cpage != NULL);
	
	auto active_tab = dynamic_cast<Tab*>(cpage);
	assert(active_tab != NULL);
	
	DocumentCtrl *doc_ctrl = dynamic_cast<REHex::DocumentCtrl*>(event.GetEventObject());
	assert(doc_ctrl != NULL);
	
	if(doc_ctrl == active_tab->doc_ctrl)
	{
		/* Only update the status bar if the event originated from the
		 * active document.
		*/
		_update_status_selection(doc_ctrl);
	}
}

void REHex::MainWindow::OnInsertToggle(wxCommandEvent &event)
{
	Tab *active_tab = this->active_tab();
	
	DocumentCtrl *event_src = dynamic_cast<DocumentCtrl*>(event.GetEventObject());
	assert(event_src != NULL);
	
	if(event_src == active_tab->doc_ctrl)
	{
		/* Only update the status bar if the event originated from the
		 * active document.
		*/
		
		_update_status_mode(active_tab->doc_ctrl);
		edit_menu->Check(ID_OVERWRITE_MODE, !active_tab->doc_ctrl->get_insert_mode());
	}
}

void REHex::MainWindow::OnUndoUpdate(wxCommandEvent &event)
{
	wxWindow *cpage = notebook->GetCurrentPage();
	assert(cpage != NULL);
	
	auto tab = dynamic_cast<Tab*>(cpage);
	assert(tab != NULL);
	
	auto doc = dynamic_cast<REHex::Document*>(event.GetEventObject());
	assert(doc != NULL);
	
	if(doc == tab->doc)
	{
		/* Only update the menu if the event originated from the active document. */
		_update_undo(tab->doc);
	}
}

void REHex::MainWindow::OnBecameDirty(wxCommandEvent &event)
{
	wxWindow *cpage = notebook->GetCurrentPage();
	assert(cpage != NULL);
	
	auto tab = dynamic_cast<Tab*>(cpage);
	assert(tab != NULL);
	
	auto doc = dynamic_cast<REHex::Document*>(event.GetEventObject());
	assert(doc != NULL);
	
	if(doc == tab->doc)
	{
		/* Only update the window if the event originated from the active document. */
		_update_dirty(tab->doc);
	}
}

void REHex::MainWindow::OnBecameClean(wxCommandEvent &event)
{
	wxWindow *cpage = notebook->GetCurrentPage();
	assert(cpage != NULL);
	
	auto tab = dynamic_cast<Tab*>(cpage);
	assert(tab != NULL);
	
	auto doc = dynamic_cast<REHex::Document*>(event.GetEventObject());
	assert(doc != NULL);
	
	if(doc == tab->doc)
	{
		/* Only update the window if the event originated from the active document. */
		_update_dirty(tab->doc);
	}
}

REHex::Tab *REHex::MainWindow::active_tab()
{
	wxWindow *cpage = notebook->GetCurrentPage();
	assert(cpage != NULL);
	
	auto tab = dynamic_cast<Tab*>(cpage);
	assert(tab != NULL);
	
	return tab;
}

REHex::Document *REHex::MainWindow::active_document()
{
	return active_tab()->doc;
}

void REHex::MainWindow::_update_status_offset(Tab *tab)
{
	off_t off = tab->doc->get_cursor_position();
	
	std::string off_text = format_offset(off, tab->doc_ctrl->get_offset_display_base());
	
	SetStatusText(off_text, 0);
}

void REHex::MainWindow::_update_status_selection(REHex::DocumentCtrl *doc_ctrl)
{
	std::pair<off_t,off_t> selection = doc_ctrl->get_selection();
	
	off_t selection_off    = selection.first;
	off_t selection_length = selection.second;
	
	if(selection_length > 0)
	{
		off_t selection_end = (selection_off + selection_length) - 1;
		
		std::string from_text = format_offset(selection_off, doc_ctrl->get_offset_display_base(), selection_end);
		std::string to_text   = format_offset(selection_end, doc_ctrl->get_offset_display_base(), selection_end);
		
		char buf[64];
		snprintf(buf, sizeof(buf), "Selection: %s - %s (%u bytes)",
			from_text.c_str(),
			to_text.c_str(),
			
			(unsigned int)(selection_length));
		
		SetStatusText(buf, 1);
	}
	else{
		SetStatusText("", 1);
	}
}

void REHex::MainWindow::_update_status_mode(REHex::DocumentCtrl *doc_ctrl)
{
	if(doc_ctrl->get_insert_mode())
	{
		SetStatusText("Mode: Insert", 2);
	}
	else{
		SetStatusText("Mode: Overwrite", 2);
	}
}

void REHex::MainWindow::_update_undo(REHex::Document *doc)
{
	const char *undo_desc = doc->undo_desc();
	if(undo_desc != NULL)
	{
		char label[64];
		snprintf(label, sizeof(label), "&Undo %s\tCtrl-Z", undo_desc);
		
		edit_menu->SetLabel(wxID_UNDO, label);
		edit_menu->Enable(wxID_UNDO, true);
	}
	else{
		edit_menu->SetLabel(wxID_UNDO, "&Undo\tCtrl-Z");
		edit_menu->Enable(wxID_UNDO, false);
	}
	
	const char *redo_desc = doc->redo_desc();
	if(redo_desc != NULL)
	{
		char label[64];
		snprintf(label, sizeof(label), "&Redo %s\tCtrl-Shift-Z", redo_desc);
		
		edit_menu->SetLabel(wxID_REDO, label);
		edit_menu->Enable(wxID_REDO, true);
	}
	else{
		edit_menu->SetLabel(wxID_REDO, "&Redo\tCtrl-Shift-Z");
		edit_menu->Enable(wxID_REDO, false);
	}
}

void REHex::MainWindow::_update_dirty(REHex::Document *doc)
{
	bool dirty = doc->is_dirty();
	bool has_file = (doc->get_filename() != "");
	
	bool enable_save = dirty || !has_file;
	
	SetTitle((dirty ? "[UNSAVED] " : "") + doc->get_title() + " - Reverse Engineers' Hex Editor");
	
	file_menu->Enable(wxID_SAVE,   enable_save);
	
	wxToolBar *toolbar = GetToolBar();
	toolbar->EnableTool(wxID_SAVE,   enable_save);
	
	notebook->SetPageBitmap(notebook->GetSelection(), (dirty ? notebook_dirty_bitmap : wxNullBitmap));
}

bool REHex::MainWindow::unsaved_confirm()
{
	std::vector<wxString> dirty_files;
	
	size_t num_tabs = notebook->GetPageCount();
	for(size_t i = 0; i < num_tabs; ++i)
	{
		wxWindow *page = notebook->GetPage(i);
		assert(page != NULL);
		
		auto tab = dynamic_cast<Tab*>(page);
		assert(tab != NULL);
		
		if(tab->doc->is_dirty())
		{
			dirty_files.push_back(tab->doc->get_title());
		}
	}
	
	return unsaved_confirm(dirty_files);
}

bool REHex::MainWindow::unsaved_confirm(const std::vector<wxString> &files)
{
	if(files.size() == 1)
	{
		wxMessageDialog confirm(this, (wxString("The file ") + files[0] + " has unsaved changes.\nClose anyway?"), "Unsaved changes",
			(wxYES | wxNO | wxCENTER));
		
		int response = confirm.ShowModal();
		
		return response == wxID_YES;
	}
	else if(files.size() > 1)
	{
		wxString message = "The following files have unsaved changes, close anyway?\n";
		
		for(auto i = files.begin(); i != files.end(); ++i)
		{
			message.Append('\n');
			message.Append(*i);
		}
		
		wxMessageDialog confirm(this, message, "Unsaved changes",
			(wxYES | wxNO | wxCENTER));
		
		int response = confirm.ShowModal();
		
		return response == wxID_YES;
	}

	return true;
}

void REHex::MainWindow::close_tab(Tab *tab)
{
	if(tab->doc->is_dirty())
	{
		std::vector<wxString> dirty_titles;
		dirty_titles.push_back(tab->doc->get_title());
		
		if(!unsaved_confirm(dirty_titles))
		{
			/* User didn't really want to close unsaved tabs. */
			return;
		}
	}
	
	notebook->DeletePage(notebook->GetPageIndex(tab));
	
	if(notebook->GetPageCount() == 0)
	{
		ProcessCommand(wxID_NEW);
	}
}

void REHex::MainWindow::close_all_tabs()
{
	if(!unsaved_confirm())
	{
		/* User didn't really want to close unsaved tabs. */
		return;
	}
	
	notebook->DeleteAllPages();
	ProcessCommand(wxID_NEW);
}

void REHex::MainWindow::close_other_tabs(Tab *tab)
{
	std::vector<wxString> dirty_others;
	
	size_t num_tabs = notebook->GetPageCount();
	for(size_t i = 0; i < num_tabs; ++i)
	{
		wxWindow *page = notebook->GetPage(i);
		assert(page != NULL);
		
		if(page == tab)
		{
			continue;
		}
		
		auto p_tab = dynamic_cast<Tab*>(page);
		assert(p_tab != NULL);
		
		if(p_tab->doc->is_dirty())
		{
			dirty_others.push_back(p_tab->doc->get_title());
		}
	}
	
	if(!unsaved_confirm(dirty_others))
	{
		/* User didn't really want to close unsaved tabs. */
		return;
	}
	
	for(size_t i = 0; i < notebook->GetPageCount();)
	{
		wxWindow *page = notebook->GetPage(i);
		assert(page != NULL);
		
		if(page == tab)
		{
			++i;
		}
		else{
			notebook->DeletePage(i);
		}
	}
}

wxMenuBar *REHex::MainWindow::get_menu_bar() const
{
	return menu_bar;
}

wxMenu *REHex::MainWindow::get_file_menu() const
{
	return file_menu;
}

wxMenu *REHex::MainWindow::get_edit_menu() const
{
	return edit_menu;
}

wxMenu *REHex::MainWindow::get_view_menu() const
{
	return view_menu;
}

wxMenu *REHex::MainWindow::get_tools_menu() const
{
	return tools_menu;
}

wxMenu *REHex::MainWindow::get_help_menu() const
{
	return help_menu;
}

REHex::MainWindow::DropTarget::DropTarget(MainWindow *window):
	window(window) {}

REHex::MainWindow::DropTarget::~DropTarget() {}

bool REHex::MainWindow::DropTarget::OnDropFiles(wxCoord x, wxCoord y, const wxArrayString &filenames)
{
	for(size_t i = 0; i < filenames.GetCount(); ++i)
	{
		window->open_file(filenames[i].ToStdString());
	}
	
	return true;
}

std::multimap<REHex::MainWindow::SetupPhase, const REHex::MainWindow::SetupHookFunction*> *REHex::MainWindow::setup_hooks = NULL;

void REHex::MainWindow::register_setup_hook(SetupPhase phase, const SetupHookFunction *func)
{
	if(setup_hooks == NULL)
	{
		setup_hooks = new std::multimap<SetupPhase, const SetupHookFunction*>;
	}
	
	setup_hooks->insert(std::make_pair(phase, func));
}

void REHex::MainWindow::unregister_setup_hook(SetupPhase phase, const SetupHookFunction *func)
{
	auto i = std::find_if(
		setup_hooks->begin(), setup_hooks->end(),
		[&](const std::pair<SetupPhase, const SetupHookFunction*> &elem) { return elem.first == phase && elem.second == func; });
	
	setup_hooks->erase(i);
	
	if(setup_hooks->empty())
	{
		delete setup_hooks;
		setup_hooks = NULL;
	}
}

void REHex::MainWindow::call_setup_hooks(SetupPhase phase)
{
	if(setup_hooks == NULL)
	{
		/* No hooks registered. */
		return;
	}
	
	for(auto i = setup_hooks->begin(); i != setup_hooks->end(); ++i)
	{
		if(i->first == phase)
		{
			const SetupHookFunction &func = *(i->second);
			func(this);
		}
	}
}

REHex::MainWindow::SetupHookRegistration::SetupHookRegistration(SetupPhase phase, const SetupHookFunction &func):
	phase(phase),
	func(func)
{
	MainWindow::register_setup_hook(phase, &(this->func));
}

REHex::MainWindow::SetupHookRegistration::~SetupHookRegistration()
{
	MainWindow::unregister_setup_hook(phase, &func);
}<|MERGE_RESOLUTION|>--- conflicted
+++ resolved
@@ -166,19 +166,14 @@
 	EVT_COMMAND(wxID_ANY, REHex::EV_BECAME_CLEAN,      REHex::MainWindow::OnBecameClean)
 END_EVENT_TABLE()
 
-<<<<<<< HEAD
-REHex::MainWindow::MainWindow():
-	wxFrame(NULL, wxID_ANY, "Reverse Engineers' Hex Editor", wxDefaultPosition, wxSize(740, 540)),
+REHex::MainWindow::MainWindow(const wxSize& size):
+	wxFrame(NULL, wxID_ANY, "Reverse Engineers' Hex Editor", wxDefaultPosition, size),
 	menu_bar(NULL),
 	file_menu(NULL),
 	edit_menu(NULL),
 	view_menu(NULL),
 	tools_menu(NULL),
 	help_menu(NULL)
-=======
-REHex::MainWindow::MainWindow(const wxSize& size):
-	wxFrame(NULL, wxID_ANY, "Reverse Engineers' Hex Editor", wxDefaultPosition, size)
->>>>>>> 355aa085
 {
 	menu_bar = new wxMenuBar;
 	
