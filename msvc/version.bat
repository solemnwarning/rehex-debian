--- conflicted
+++ resolved
@@ -1,13 +1,7 @@
 @echo off
 
-<<<<<<< HEAD
-set LONG_VERSION=Version 0.63.3
-set SHORT_VERSION=0.63.3
-set VERSION_WORDS=0,63,3,0
-=======
 set LONG_VERSION=Version 0.63.4
 set SHORT_VERSION=0.63.4
 set VERSION_WORDS=0,63,4,0
->>>>>>> 71217eb6
 
 exit /b 0