--- conflicted
+++ resolved
@@ -1,13 +1,7 @@
 @echo off
 
-<<<<<<< HEAD
-set LONG_VERSION=Version 0.63.1
-set SHORT_VERSION=0.63.1
-set VERSION_WORDS=0,63,1,0
-=======
 LONG_VERSION=Version 0.63.2
 set SHORT_VERSION=0.63.2
 set VERSION_WORDS=0,63,2,0
->>>>>>> f9eec097
 
 exit /b 0