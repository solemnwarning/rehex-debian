--- conflicted
+++ resolved
@@ -1,362 +1,358 @@
-﻿<?xml version="1.0" encoding="utf-8"?>
-<Project ToolsVersion="4.0" xmlns="http://schemas.microsoft.com/developer/msbuild/2003">
-  <ItemGroup>
-    <Filter Include="Source Files">
-      <UniqueIdentifier>{4FC737F1-C7A5-4376-A066-2A32D752A2FF}</UniqueIdentifier>
-      <Extensions>cpp;c;cc;cxx;c++;def;odl;idl;hpj;bat;asm;asmx</Extensions>
-    </Filter>
-    <Filter Include="Header Files">
-      <UniqueIdentifier>{93995380-89BD-4b04-88EB-625FBE52EBFB}</UniqueIdentifier>
-      <Extensions>h;hh;hpp;hxx;h++;hm;inl;inc;ipp;xsd</Extensions>
-    </Filter>
-    <Filter Include="Resource Files">
-      <UniqueIdentifier>{67DA6AB6-F800-4c08-8B7A-83BB121AAD01}</UniqueIdentifier>
-      <Extensions>rc;ico;cur;bmp;dlg;rc2;rct;bin;rgs;gif;jpg;jpeg;jpe;resx;tiff;tif;png;wav;mfcribbon-ms</Extensions>
-    </Filter>
-    <Filter Include="res">
-      <UniqueIdentifier>{d63ffe95-6cd2-4553-b1f2-8d037f5a598b}</UniqueIdentifier>
-    </Filter>
-  </ItemGroup>
-  <ItemGroup>
-    <ClCompile Include="..\src\AboutDialog.cpp">
-      <Filter>Source Files</Filter>
-    </ClCompile>
-    <ClCompile Include="..\src\app.cpp">
-      <Filter>Source Files</Filter>
-    </ClCompile>
-    <ClCompile Include="..\src\ArtProvider.cpp">
-      <Filter>Source Files</Filter>
-    </ClCompile>
-    <ClCompile Include="..\src\buffer.cpp">
-      <Filter>Source Files</Filter>
-    </ClCompile>
-    <ClCompile Include="..\src\BytesPerLineDialog.cpp">
-      <Filter>Source Files</Filter>
-    </ClCompile>
-    <ClCompile Include="..\src\ByteRangeSet.cpp">
-      <Filter>Source Files</Filter>
-    </ClCompile>
-    <ClCompile Include="..\src\ClickText.cpp">
-      <Filter>Source Files</Filter>
-    </ClCompile>
-    <ClCompile Include="..\src\CodeCtrl.cpp">
-      <Filter>Source Files</Filter>
-    </ClCompile>
-    <ClCompile Include="..\src\CommentTree.cpp">
-      <Filter>Source Files</Filter>
-    </ClCompile>
-    <ClCompile Include="..\src\decodepanel.cpp">
-      <Filter>Source Files</Filter>
-    </ClCompile>
-    <ClCompile Include="..\src\DiffWindow.cpp">
-      <Filter>Source Files</Filter>
-    </ClCompile>
-    <ClCompile Include="..\src\disassemble.cpp">
-      <Filter>Source Files</Filter>
-    </ClCompile>
-    <ClCompile Include="..\src\document.cpp">
-      <Filter>Source Files</Filter>
-    </ClCompile>
-    <ClCompile Include="..\src\DocumentCtrl.cpp">
-      <Filter>Source Files</Filter>
-    </ClCompile>
-    <ClCompile Include="..\src\EditCommentDialog.cpp">
-      <Filter>Source Files</Filter>
-    </ClCompile>
-    <ClCompile Include="..\src\Events.cpp">
-      <Filter>Source Files</Filter>
-    </ClCompile>
-    <ClCompile Include="..\src\FillRangeDialog.cpp">
-      <Filter>Source Files</Filter>
-    </ClCompile>
-    <ClCompile Include="..\src\LicenseDialog.cpp">
-      <Filter>Source Files</Filter>
-    </ClCompile>
-    <ClCompile Include="..\src\mainwindow.cpp">
-      <Filter>Source Files</Filter>
-    </ClCompile>
-    <ClCompile Include="..\src\Palette.cpp">
-      <Filter>Source Files</Filter>
-    </ClCompile>
-    <ClCompile Include="..\src\search.cpp">
-      <Filter>Source Files</Filter>
-    </ClCompile>
-    <ClCompile Include="..\src\SelectRangeDialog.cpp">
-      <Filter>Source Files</Filter>
-    </ClCompile>
-    <ClCompile Include="..\src\StringPanel.cpp">
-      <Filter>Source Files</Filter>
-    </ClCompile>
-    <ClCompile Include="..\src\Tab.cpp">
-      <Filter>Source Files</Filter>
-    </ClCompile>
-    <ClCompile Include="..\src\textentrydialog.cpp">
-      <Filter>Source Files</Filter>
-    </ClCompile>
-    <ClCompile Include="..\src\ToolPanel.cpp">
-      <Filter>Source Files</Filter>
-    </ClCompile>
-    <ClCompile Include="..\src\util.cpp">
-      <Filter>Source Files</Filter>
-    </ClCompile>
-    <ClCompile Include="..\src\win32lib.cpp">
-      <Filter>Source Files</Filter>
-    </ClCompile>
-    <ClCompile Include="..\res\ascii16.c">
-      <Filter>res</Filter>
-    </ClCompile>
-    <ClCompile Include="..\res\ascii24.c">
-      <Filter>res</Filter>
-    </ClCompile>
-    <ClCompile Include="..\res\ascii32.c">
-      <Filter>res</Filter>
-    </ClCompile>
-    <ClCompile Include="..\res\ascii48.c">
-      <Filter>res</Filter>
-    </ClCompile>
-    <ClCompile Include="..\res\icon16.c">
-      <Filter>res</Filter>
-    </ClCompile>
-    <ClCompile Include="..\res\icon32.c">
-      <Filter>res</Filter>
-    </ClCompile>
-    <ClCompile Include="..\res\icon48.c">
-      <Filter>res</Filter>
-    </ClCompile>
-    <ClCompile Include="..\res\icon64.c">
-      <Filter>res</Filter>
-    </ClCompile>
-    <ClCompile Include="..\res\icon128.c">
-      <Filter>res</Filter>
-    </ClCompile>
-    <ClCompile Include="..\res\license.c">
-      <Filter>res</Filter>
-    </ClCompile>
-    <ClCompile Include="..\res\offsets16.c">
-      <Filter>res</Filter>
-    </ClCompile>
-    <ClCompile Include="..\res\offsets24.c">
-      <Filter>res</Filter>
-    </ClCompile>
-    <ClCompile Include="..\res\offsets32.c">
-      <Filter>res</Filter>
-    </ClCompile>
-    <ClCompile Include="..\res\offsets48.c">
-      <Filter>res</Filter>
-    </ClCompile>
-    <ClCompile Include="..\res\version.cpp">
-      <Filter>res</Filter>
-    </ClCompile>
-    <ClCompile Include="..\src\BasicDataTypes.cpp">
-      <Filter>Source Files</Filter>
-    </ClCompile>
-    <ClCompile Include="..\src\DataType.cpp">
-      <Filter>Source Files</Filter>
-    </ClCompile>
-    <ClCompile Include="..\src\DisassemblyRegion.cpp">
-      <Filter>Source Files</Filter>
-    </ClCompile>
-<<<<<<< HEAD
-    <ClCompile Include="..\src\LuaPluginLoader.cpp">
-      <Filter>Source Files</Filter>
-    </ClCompile>
-    <ClCompile Include="..\src\lua-plugin-preload.c">
-      <Filter>Source Files</Filter>
-    </ClCompile>
-    <ClCompile Include="..\src\lua-bindings\rehex_bind.cpp">
-      <Filter>Source Files</Filter>
-    </ClCompile>
-    <ClCompile Include="..\src\ConsoleBuffer.cpp">
-      <Filter>Source Files</Filter>
-    </ClCompile>
-    <ClCompile Include="..\src\ConsolePanel.cpp">
-      <Filter>Source Files</Filter>
-    </ClCompile>
-=======
->>>>>>> 92ed70ad
-  </ItemGroup>
-  <ItemGroup>
-    <ClInclude Include="..\src\AboutDialog.hpp">
-      <Filter>Header Files</Filter>
-    </ClInclude>
-    <ClInclude Include="..\src\app.hpp">
-      <Filter>Header Files</Filter>
-    </ClInclude>
-    <ClInclude Include="..\src\ArtProvider.hpp">
-      <Filter>Header Files</Filter>
-    </ClInclude>
-    <ClInclude Include="..\src\buffer.hpp">
-      <Filter>Header Files</Filter>
-    </ClInclude>
-    <ClInclude Include="..\src\BytesPerLineDialog.hpp">
-      <Filter>Header Files</Filter>
-    </ClInclude>
-    <ClInclude Include="..\src\ByteRangeSet.hpp">
-      <Filter>Header Files</Filter>
-    </ClInclude>
-    <ClInclude Include="..\src\ClickText.hpp">
-      <Filter>Header Files</Filter>
-    </ClInclude>
-    <ClInclude Include="..\src\CodeCtrl.hpp">
-      <Filter>Header Files</Filter>
-    </ClInclude>
-    <ClInclude Include="..\src\CommentTree.hpp">
-      <Filter>Header Files</Filter>
-    </ClInclude>
-    <ClInclude Include="..\src\decodepanel.hpp">
-      <Filter>Header Files</Filter>
-    </ClInclude>
-    <ClInclude Include="..\src\DiffWindow.hpp">
-      <Filter>Header Files</Filter>
-    </ClInclude>
-    <ClInclude Include="..\src\disassemble.hpp">
-      <Filter>Header Files</Filter>
-    </ClInclude>
-    <ClInclude Include="..\src\document.hpp">
-      <Filter>Header Files</Filter>
-    </ClInclude>
-    <ClInclude Include="..\src\DocumentCtrl.hpp">
-      <Filter>Header Files</Filter>
-    </ClInclude>
-    <ClInclude Include="..\src\EditCommentDialog.hpp">
-      <Filter>Header Files</Filter>
-    </ClInclude>
-    <ClInclude Include="..\src\Events.hpp">
-      <Filter>Header Files</Filter>
-    </ClInclude>
-    <ClInclude Include="..\src\FillRangeDialog.hpp">
-      <Filter>Header Files</Filter>
-    </ClInclude>
-    <ClInclude Include="..\src\LicenseDialog.hpp">
-      <Filter>Header Files</Filter>
-    </ClInclude>
-    <ClInclude Include="..\src\mainwindow.hpp">
-      <Filter>Header Files</Filter>
-    </ClInclude>
-    <ClInclude Include="..\src\NestedOffsetLengthMap.hpp">
-      <Filter>Header Files</Filter>
-    </ClInclude>
-    <ClInclude Include="..\src\NumericEntryDialog.hpp">
-      <Filter>Header Files</Filter>
-    </ClInclude>
-    <ClInclude Include="..\src\NumericTextCtrl.hpp">
-      <Filter>Header Files</Filter>
-    </ClInclude>
-    <ClInclude Include="..\src\Palette.hpp">
-      <Filter>Header Files</Filter>
-    </ClInclude>
-    <ClInclude Include="..\src\SafeWindowPointer.hpp">
-      <Filter>Header Files</Filter>
-    </ClInclude>
-    <ClInclude Include="..\src\search.hpp">
-      <Filter>Header Files</Filter>
-    </ClInclude>
-    <ClInclude Include="..\src\SelectRangeDialog.hpp">
-      <Filter>Header Files</Filter>
-    </ClInclude>
-    <ClInclude Include="..\src\SharedDocumentPointer.hpp">
-      <Filter>Header Files</Filter>
-    </ClInclude>
-    <ClInclude Include="..\src\StringPanel.hpp">
-      <Filter>Header Files</Filter>
-    </ClInclude>
-    <ClInclude Include="..\src\Tab.hpp">
-      <Filter>Header Files</Filter>
-    </ClInclude>
-    <ClInclude Include="..\src\textentrydialog.hpp">
-      <Filter>Header Files</Filter>
-    </ClInclude>
-    <ClInclude Include="..\src\ToolPanel.hpp">
-      <Filter>Header Files</Filter>
-    </ClInclude>
-    <ClInclude Include="..\src\util.hpp">
-      <Filter>Header Files</Filter>
-    </ClInclude>
-    <ClInclude Include="..\src\win32lib.hpp">
-      <Filter>Header Files</Filter>
-    </ClInclude>
-    <ClInclude Include="..\res\ascii16.h">
-      <Filter>res</Filter>
-    </ClInclude>
-    <ClInclude Include="..\res\ascii24.h">
-      <Filter>res</Filter>
-    </ClInclude>
-    <ClInclude Include="..\res\ascii32.h">
-      <Filter>res</Filter>
-    </ClInclude>
-    <ClInclude Include="..\res\ascii48.h">
-      <Filter>res</Filter>
-    </ClInclude>
-    <ClInclude Include="..\res\icon16.h">
-      <Filter>res</Filter>
-    </ClInclude>
-    <ClInclude Include="..\res\icon32.h">
-      <Filter>res</Filter>
-    </ClInclude>
-    <ClInclude Include="..\res\icon48.h">
-      <Filter>res</Filter>
-    </ClInclude>
-    <ClInclude Include="..\res\icon64.h">
-      <Filter>res</Filter>
-    </ClInclude>
-    <ClInclude Include="..\res\icon128.h">
-      <Filter>res</Filter>
-    </ClInclude>
-    <ClInclude Include="..\res\license.h">
-      <Filter>res</Filter>
-    </ClInclude>
-    <ClInclude Include="..\res\offsets16.h">
-      <Filter>res</Filter>
-    </ClInclude>
-    <ClInclude Include="..\res\offsets24.h">
-      <Filter>res</Filter>
-    </ClInclude>
-    <ClInclude Include="..\res\offsets32.h">
-      <Filter>res</Filter>
-    </ClInclude>
-    <ClInclude Include="..\res\offsets48.h">
-      <Filter>res</Filter>
-    </ClInclude>
-    <ClInclude Include="..\res\version.h">
-      <Filter>res</Filter>
-    </ClInclude>
-    <ClInclude Include="..\res\winres.h">
-      <Filter>res</Filter>
-    </ClInclude>
-    <ClInclude Include="..\src\platform.hpp">
-      <Filter>Header Files</Filter>
-    </ClInclude>
-    <ClInclude Include="..\src\BasicDataTypes.hpp">
-      <Filter>Header Files</Filter>
-    </ClInclude>
-    <ClInclude Include="..\src\ByteRangeMap.hpp">
-      <Filter>Header Files</Filter>
-    </ClInclude>
-    <ClInclude Include="..\src\DataType.hpp">
-      <Filter>Header Files</Filter>
-    </ClInclude>
-<<<<<<< HEAD
-    <ClInclude Include="..\src\ConsoleBuffer.hpp">
-      <Filter>Header Files</Filter>
-    </ClInclude>
-    <ClInclude Include="..\src\ConsolePanel.hpp">
-=======
-    <ClInclude Include="..\src\DisassemblyRegion.hpp">
->>>>>>> 92ed70ad
-      <Filter>Header Files</Filter>
-    </ClInclude>
-  </ItemGroup>
-  <ItemGroup>
-    <Image Include="..\res\icon.ico">
-      <Filter>Resource Files</Filter>
-    </Image>
-  </ItemGroup>
-  <ItemGroup>
-    <ResourceCompile Include="..\res\winres.rc">
-      <Filter>Resource Files</Filter>
-    </ResourceCompile>
-  </ItemGroup>
-  <ItemGroup>
-    <CustomBuild Include="..\src\lua-bindings\rehex_rules.lua" />
-  </ItemGroup>
+﻿<?xml version="1.0" encoding="utf-8"?>
+<Project ToolsVersion="4.0" xmlns="http://schemas.microsoft.com/developer/msbuild/2003">
+  <ItemGroup>
+    <Filter Include="Source Files">
+      <UniqueIdentifier>{4FC737F1-C7A5-4376-A066-2A32D752A2FF}</UniqueIdentifier>
+      <Extensions>cpp;c;cc;cxx;c++;def;odl;idl;hpj;bat;asm;asmx</Extensions>
+    </Filter>
+    <Filter Include="Header Files">
+      <UniqueIdentifier>{93995380-89BD-4b04-88EB-625FBE52EBFB}</UniqueIdentifier>
+      <Extensions>h;hh;hpp;hxx;h++;hm;inl;inc;ipp;xsd</Extensions>
+    </Filter>
+    <Filter Include="Resource Files">
+      <UniqueIdentifier>{67DA6AB6-F800-4c08-8B7A-83BB121AAD01}</UniqueIdentifier>
+      <Extensions>rc;ico;cur;bmp;dlg;rc2;rct;bin;rgs;gif;jpg;jpeg;jpe;resx;tiff;tif;png;wav;mfcribbon-ms</Extensions>
+    </Filter>
+    <Filter Include="res">
+      <UniqueIdentifier>{d63ffe95-6cd2-4553-b1f2-8d037f5a598b}</UniqueIdentifier>
+    </Filter>
+  </ItemGroup>
+  <ItemGroup>
+    <ClCompile Include="..\src\AboutDialog.cpp">
+      <Filter>Source Files</Filter>
+    </ClCompile>
+    <ClCompile Include="..\src\app.cpp">
+      <Filter>Source Files</Filter>
+    </ClCompile>
+    <ClCompile Include="..\src\ArtProvider.cpp">
+      <Filter>Source Files</Filter>
+    </ClCompile>
+    <ClCompile Include="..\src\buffer.cpp">
+      <Filter>Source Files</Filter>
+    </ClCompile>
+    <ClCompile Include="..\src\BytesPerLineDialog.cpp">
+      <Filter>Source Files</Filter>
+    </ClCompile>
+    <ClCompile Include="..\src\ByteRangeSet.cpp">
+      <Filter>Source Files</Filter>
+    </ClCompile>
+    <ClCompile Include="..\src\ClickText.cpp">
+      <Filter>Source Files</Filter>
+    </ClCompile>
+    <ClCompile Include="..\src\CodeCtrl.cpp">
+      <Filter>Source Files</Filter>
+    </ClCompile>
+    <ClCompile Include="..\src\CommentTree.cpp">
+      <Filter>Source Files</Filter>
+    </ClCompile>
+    <ClCompile Include="..\src\decodepanel.cpp">
+      <Filter>Source Files</Filter>
+    </ClCompile>
+    <ClCompile Include="..\src\DiffWindow.cpp">
+      <Filter>Source Files</Filter>
+    </ClCompile>
+    <ClCompile Include="..\src\disassemble.cpp">
+      <Filter>Source Files</Filter>
+    </ClCompile>
+    <ClCompile Include="..\src\document.cpp">
+      <Filter>Source Files</Filter>
+    </ClCompile>
+    <ClCompile Include="..\src\DocumentCtrl.cpp">
+      <Filter>Source Files</Filter>
+    </ClCompile>
+    <ClCompile Include="..\src\EditCommentDialog.cpp">
+      <Filter>Source Files</Filter>
+    </ClCompile>
+    <ClCompile Include="..\src\Events.cpp">
+      <Filter>Source Files</Filter>
+    </ClCompile>
+    <ClCompile Include="..\src\FillRangeDialog.cpp">
+      <Filter>Source Files</Filter>
+    </ClCompile>
+    <ClCompile Include="..\src\LicenseDialog.cpp">
+      <Filter>Source Files</Filter>
+    </ClCompile>
+    <ClCompile Include="..\src\mainwindow.cpp">
+      <Filter>Source Files</Filter>
+    </ClCompile>
+    <ClCompile Include="..\src\Palette.cpp">
+      <Filter>Source Files</Filter>
+    </ClCompile>
+    <ClCompile Include="..\src\search.cpp">
+      <Filter>Source Files</Filter>
+    </ClCompile>
+    <ClCompile Include="..\src\SelectRangeDialog.cpp">
+      <Filter>Source Files</Filter>
+    </ClCompile>
+    <ClCompile Include="..\src\StringPanel.cpp">
+      <Filter>Source Files</Filter>
+    </ClCompile>
+    <ClCompile Include="..\src\Tab.cpp">
+      <Filter>Source Files</Filter>
+    </ClCompile>
+    <ClCompile Include="..\src\textentrydialog.cpp">
+      <Filter>Source Files</Filter>
+    </ClCompile>
+    <ClCompile Include="..\src\ToolPanel.cpp">
+      <Filter>Source Files</Filter>
+    </ClCompile>
+    <ClCompile Include="..\src\util.cpp">
+      <Filter>Source Files</Filter>
+    </ClCompile>
+    <ClCompile Include="..\src\win32lib.cpp">
+      <Filter>Source Files</Filter>
+    </ClCompile>
+    <ClCompile Include="..\res\ascii16.c">
+      <Filter>res</Filter>
+    </ClCompile>
+    <ClCompile Include="..\res\ascii24.c">
+      <Filter>res</Filter>
+    </ClCompile>
+    <ClCompile Include="..\res\ascii32.c">
+      <Filter>res</Filter>
+    </ClCompile>
+    <ClCompile Include="..\res\ascii48.c">
+      <Filter>res</Filter>
+    </ClCompile>
+    <ClCompile Include="..\res\icon16.c">
+      <Filter>res</Filter>
+    </ClCompile>
+    <ClCompile Include="..\res\icon32.c">
+      <Filter>res</Filter>
+    </ClCompile>
+    <ClCompile Include="..\res\icon48.c">
+      <Filter>res</Filter>
+    </ClCompile>
+    <ClCompile Include="..\res\icon64.c">
+      <Filter>res</Filter>
+    </ClCompile>
+    <ClCompile Include="..\res\icon128.c">
+      <Filter>res</Filter>
+    </ClCompile>
+    <ClCompile Include="..\res\license.c">
+      <Filter>res</Filter>
+    </ClCompile>
+    <ClCompile Include="..\res\offsets16.c">
+      <Filter>res</Filter>
+    </ClCompile>
+    <ClCompile Include="..\res\offsets24.c">
+      <Filter>res</Filter>
+    </ClCompile>
+    <ClCompile Include="..\res\offsets32.c">
+      <Filter>res</Filter>
+    </ClCompile>
+    <ClCompile Include="..\res\offsets48.c">
+      <Filter>res</Filter>
+    </ClCompile>
+    <ClCompile Include="..\res\version.cpp">
+      <Filter>res</Filter>
+    </ClCompile>
+    <ClCompile Include="..\src\BasicDataTypes.cpp">
+      <Filter>Source Files</Filter>
+    </ClCompile>
+    <ClCompile Include="..\src\DataType.cpp">
+      <Filter>Source Files</Filter>
+    </ClCompile>
+    <ClCompile Include="..\src\DisassemblyRegion.cpp">
+      <Filter>Source Files</Filter>
+    </ClCompile>
+    <ClCompile Include="..\src\LuaPluginLoader.cpp">
+      <Filter>Source Files</Filter>
+    </ClCompile>
+    <ClCompile Include="..\src\lua-plugin-preload.c">
+      <Filter>Source Files</Filter>
+    </ClCompile>
+    <ClCompile Include="..\src\lua-bindings\rehex_bind.cpp">
+      <Filter>Source Files</Filter>
+    </ClCompile>
+    <ClCompile Include="..\src\ConsoleBuffer.cpp">
+      <Filter>Source Files</Filter>
+    </ClCompile>
+    <ClCompile Include="..\src\ConsolePanel.cpp">
+      <Filter>Source Files</Filter>
+    </ClCompile>
+  </ItemGroup>
+  <ItemGroup>
+    <ClInclude Include="..\src\AboutDialog.hpp">
+      <Filter>Header Files</Filter>
+    </ClInclude>
+    <ClInclude Include="..\src\app.hpp">
+      <Filter>Header Files</Filter>
+    </ClInclude>
+    <ClInclude Include="..\src\ArtProvider.hpp">
+      <Filter>Header Files</Filter>
+    </ClInclude>
+    <ClInclude Include="..\src\buffer.hpp">
+      <Filter>Header Files</Filter>
+    </ClInclude>
+    <ClInclude Include="..\src\BytesPerLineDialog.hpp">
+      <Filter>Header Files</Filter>
+    </ClInclude>
+    <ClInclude Include="..\src\ByteRangeSet.hpp">
+      <Filter>Header Files</Filter>
+    </ClInclude>
+    <ClInclude Include="..\src\ClickText.hpp">
+      <Filter>Header Files</Filter>
+    </ClInclude>
+    <ClInclude Include="..\src\CodeCtrl.hpp">
+      <Filter>Header Files</Filter>
+    </ClInclude>
+    <ClInclude Include="..\src\CommentTree.hpp">
+      <Filter>Header Files</Filter>
+    </ClInclude>
+    <ClInclude Include="..\src\decodepanel.hpp">
+      <Filter>Header Files</Filter>
+    </ClInclude>
+    <ClInclude Include="..\src\DiffWindow.hpp">
+      <Filter>Header Files</Filter>
+    </ClInclude>
+    <ClInclude Include="..\src\disassemble.hpp">
+      <Filter>Header Files</Filter>
+    </ClInclude>
+    <ClInclude Include="..\src\document.hpp">
+      <Filter>Header Files</Filter>
+    </ClInclude>
+    <ClInclude Include="..\src\DocumentCtrl.hpp">
+      <Filter>Header Files</Filter>
+    </ClInclude>
+    <ClInclude Include="..\src\EditCommentDialog.hpp">
+      <Filter>Header Files</Filter>
+    </ClInclude>
+    <ClInclude Include="..\src\Events.hpp">
+      <Filter>Header Files</Filter>
+    </ClInclude>
+    <ClInclude Include="..\src\FillRangeDialog.hpp">
+      <Filter>Header Files</Filter>
+    </ClInclude>
+    <ClInclude Include="..\src\LicenseDialog.hpp">
+      <Filter>Header Files</Filter>
+    </ClInclude>
+    <ClInclude Include="..\src\mainwindow.hpp">
+      <Filter>Header Files</Filter>
+    </ClInclude>
+    <ClInclude Include="..\src\NestedOffsetLengthMap.hpp">
+      <Filter>Header Files</Filter>
+    </ClInclude>
+    <ClInclude Include="..\src\NumericEntryDialog.hpp">
+      <Filter>Header Files</Filter>
+    </ClInclude>
+    <ClInclude Include="..\src\NumericTextCtrl.hpp">
+      <Filter>Header Files</Filter>
+    </ClInclude>
+    <ClInclude Include="..\src\Palette.hpp">
+      <Filter>Header Files</Filter>
+    </ClInclude>
+    <ClInclude Include="..\src\SafeWindowPointer.hpp">
+      <Filter>Header Files</Filter>
+    </ClInclude>
+    <ClInclude Include="..\src\search.hpp">
+      <Filter>Header Files</Filter>
+    </ClInclude>
+    <ClInclude Include="..\src\SelectRangeDialog.hpp">
+      <Filter>Header Files</Filter>
+    </ClInclude>
+    <ClInclude Include="..\src\SharedDocumentPointer.hpp">
+      <Filter>Header Files</Filter>
+    </ClInclude>
+    <ClInclude Include="..\src\StringPanel.hpp">
+      <Filter>Header Files</Filter>
+    </ClInclude>
+    <ClInclude Include="..\src\Tab.hpp">
+      <Filter>Header Files</Filter>
+    </ClInclude>
+    <ClInclude Include="..\src\textentrydialog.hpp">
+      <Filter>Header Files</Filter>
+    </ClInclude>
+    <ClInclude Include="..\src\ToolPanel.hpp">
+      <Filter>Header Files</Filter>
+    </ClInclude>
+    <ClInclude Include="..\src\util.hpp">
+      <Filter>Header Files</Filter>
+    </ClInclude>
+    <ClInclude Include="..\src\win32lib.hpp">
+      <Filter>Header Files</Filter>
+    </ClInclude>
+    <ClInclude Include="..\res\ascii16.h">
+      <Filter>res</Filter>
+    </ClInclude>
+    <ClInclude Include="..\res\ascii24.h">
+      <Filter>res</Filter>
+    </ClInclude>
+    <ClInclude Include="..\res\ascii32.h">
+      <Filter>res</Filter>
+    </ClInclude>
+    <ClInclude Include="..\res\ascii48.h">
+      <Filter>res</Filter>
+    </ClInclude>
+    <ClInclude Include="..\res\icon16.h">
+      <Filter>res</Filter>
+    </ClInclude>
+    <ClInclude Include="..\res\icon32.h">
+      <Filter>res</Filter>
+    </ClInclude>
+    <ClInclude Include="..\res\icon48.h">
+      <Filter>res</Filter>
+    </ClInclude>
+    <ClInclude Include="..\res\icon64.h">
+      <Filter>res</Filter>
+    </ClInclude>
+    <ClInclude Include="..\res\icon128.h">
+      <Filter>res</Filter>
+    </ClInclude>
+    <ClInclude Include="..\res\license.h">
+      <Filter>res</Filter>
+    </ClInclude>
+    <ClInclude Include="..\res\offsets16.h">
+      <Filter>res</Filter>
+    </ClInclude>
+    <ClInclude Include="..\res\offsets24.h">
+      <Filter>res</Filter>
+    </ClInclude>
+    <ClInclude Include="..\res\offsets32.h">
+      <Filter>res</Filter>
+    </ClInclude>
+    <ClInclude Include="..\res\offsets48.h">
+      <Filter>res</Filter>
+    </ClInclude>
+    <ClInclude Include="..\res\version.h">
+      <Filter>res</Filter>
+    </ClInclude>
+    <ClInclude Include="..\res\winres.h">
+      <Filter>res</Filter>
+    </ClInclude>
+    <ClInclude Include="..\src\platform.hpp">
+      <Filter>Header Files</Filter>
+    </ClInclude>
+    <ClInclude Include="..\src\BasicDataTypes.hpp">
+      <Filter>Header Files</Filter>
+    </ClInclude>
+    <ClInclude Include="..\src\ByteRangeMap.hpp">
+      <Filter>Header Files</Filter>
+    </ClInclude>
+    <ClInclude Include="..\src\DataType.hpp">
+      <Filter>Header Files</Filter>
+    </ClInclude>
+    <ClInclude Include="..\src\ConsoleBuffer.hpp">
+      <Filter>Header Files</Filter>
+    </ClInclude>
+    <ClInclude Include="..\src\ConsolePanel.hpp">
+      <Filter>Header Files</Filter>
+    </ClInclude>
+    <ClInclude Include="..\src\DisassemblyRegion.hpp">
+      <Filter>Header Files</Filter>
+    </ClInclude>
+  </ItemGroup>
+  <ItemGroup>
+    <Image Include="..\res\icon.ico">
+      <Filter>Resource Files</Filter>
+    </Image>
+  </ItemGroup>
+  <ItemGroup>
+    <ResourceCompile Include="..\res\winres.rc">
+      <Filter>Resource Files</Filter>
+    </ResourceCompile>
+  </ItemGroup>
+  <ItemGroup>
+    <CustomBuild Include="..\src\lua-bindings\rehex_rules.lua" />
+  </ItemGroup>
 </Project>