﻿<?xml version="1.0" encoding="utf-8"?>
<Project ToolsVersion="4.0" xmlns="http://schemas.microsoft.com/developer/msbuild/2003">
  <ItemGroup>
    <Filter Include="Source Files">
      <UniqueIdentifier>{4FC737F1-C7A5-4376-A066-2A32D752A2FF}</UniqueIdentifier>
      <Extensions>cpp;c;cc;cxx;c++;def;odl;idl;hpj;bat;asm;asmx</Extensions>
    </Filter>
    <Filter Include="Header Files">
      <UniqueIdentifier>{93995380-89BD-4b04-88EB-625FBE52EBFB}</UniqueIdentifier>
      <Extensions>h;hh;hpp;hxx;h++;hm;inl;inc;ipp;xsd</Extensions>
    </Filter>
    <Filter Include="Resource Files">
      <UniqueIdentifier>{67DA6AB6-F800-4c08-8B7A-83BB121AAD01}</UniqueIdentifier>
      <Extensions>rc;ico;cur;bmp;dlg;rc2;rct;bin;rgs;gif;jpg;jpeg;jpe;resx;tiff;tif;png;wav;mfcribbon-ms</Extensions>
    </Filter>
    <Filter Include="res">
      <UniqueIdentifier>{04ee0d06-1459-4f95-bad4-906b5eed2d0a}</UniqueIdentifier>
    </Filter>
  </ItemGroup>
  <ItemGroup>
    <ClCompile Include="..\..\src\ArtProvider.cpp">
      <Filter>Source Files</Filter>
    </ClCompile>
    <ClCompile Include="..\..\src\buffer.cpp">
      <Filter>Source Files</Filter>
    </ClCompile>
    <ClCompile Include="..\..\src\ByteRangeSet.cpp">
      <Filter>Source Files</Filter>
    </ClCompile>
    <ClCompile Include="..\..\src\CommentTree.cpp">
      <Filter>Source Files</Filter>
    </ClCompile>
    <ClCompile Include="..\..\src\DiffWindow.cpp">
      <Filter>Source Files</Filter>
    </ClCompile>
    <ClCompile Include="..\..\src\document.cpp">
      <Filter>Source Files</Filter>
    </ClCompile>
    <ClCompile Include="..\..\src\DocumentCtrl.cpp">
      <Filter>Source Files</Filter>
    </ClCompile>
    <ClCompile Include="..\..\src\EditCommentDialog.cpp">
      <Filter>Source Files</Filter>
    </ClCompile>
    <ClCompile Include="..\..\src\Events.cpp">
      <Filter>Source Files</Filter>
    </ClCompile>
    <ClCompile Include="..\..\src\Palette.cpp">
      <Filter>Source Files</Filter>
    </ClCompile>
    <ClCompile Include="..\..\src\search.cpp">
      <Filter>Source Files</Filter>
    </ClCompile>
    <ClCompile Include="..\..\src\StringPanel.cpp">
      <Filter>Source Files</Filter>
    </ClCompile>
    <ClCompile Include="..\..\src\textentrydialog.cpp">
      <Filter>Source Files</Filter>
    </ClCompile>
    <ClCompile Include="..\..\src\ToolPanel.cpp">
      <Filter>Source Files</Filter>
    </ClCompile>
    <ClCompile Include="..\..\src\util.cpp">
      <Filter>Source Files</Filter>
    </ClCompile>
    <ClCompile Include="..\..\src\win32lib.cpp">
      <Filter>Source Files</Filter>
    </ClCompile>
    <ClCompile Include="..\..\res\ascii16.c">
      <Filter>res</Filter>
    </ClCompile>
    <ClCompile Include="..\..\res\ascii24.c">
      <Filter>res</Filter>
    </ClCompile>
    <ClCompile Include="..\..\res\ascii32.c">
      <Filter>res</Filter>
    </ClCompile>
    <ClCompile Include="..\..\res\ascii48.c">
      <Filter>res</Filter>
    </ClCompile>
    <ClCompile Include="..\..\res\icon16.c">
      <Filter>res</Filter>
    </ClCompile>
    <ClCompile Include="..\..\res\icon32.c">
      <Filter>res</Filter>
    </ClCompile>
    <ClCompile Include="..\..\res\icon48.c">
      <Filter>res</Filter>
    </ClCompile>
    <ClCompile Include="..\..\res\icon64.c">
      <Filter>res</Filter>
    </ClCompile>
    <ClCompile Include="..\..\res\offsets16.c">
      <Filter>res</Filter>
    </ClCompile>
    <ClCompile Include="..\..\res\offsets24.c">
      <Filter>res</Filter>
    </ClCompile>
    <ClCompile Include="..\..\res\offsets32.c">
      <Filter>res</Filter>
    </ClCompile>
    <ClCompile Include="..\..\res\offsets48.c">
      <Filter>res</Filter>
    </ClCompile>
    <ClCompile Include="..\..\src\BasicDataTypes.cpp">
      <Filter>Source Files</Filter>
    </ClCompile>
<<<<<<< HEAD
    <ClCompile Include="..\..\src\DataType.cpp">
      <Filter>Source Files</Filter>
    </ClCompile>
    <ClCompile Include="..\..\src\DisassemblyRegion.cpp">
      <Filter>Source Files</Filter>
    </ClCompile>
    <ClCompile Include="..\..\src\Tab.cpp">
      <Filter>Source Files</Filter>
    </ClCompile>
=======
    <ClCompile Include="..\..\src\DisassemblyRegion.cpp">
      <Filter>Source Files</Filter>
    </ClCompile>
>>>>>>> 92ed70ad
  </ItemGroup>
  <ItemGroup>
    <ClInclude Include="..\..\src\ArtProvider.hpp">
      <Filter>Header Files</Filter>
    </ClInclude>
    <ClInclude Include="..\..\src\buffer.hpp">
      <Filter>Header Files</Filter>
    </ClInclude>
    <ClInclude Include="..\..\src\ByteRangeSet.hpp">
      <Filter>Header Files</Filter>
    </ClInclude>
    <ClInclude Include="..\..\src\CommentTree.hpp">
      <Filter>Header Files</Filter>
    </ClInclude>
    <ClInclude Include="..\..\src\DiffWindow.hpp">
      <Filter>Header Files</Filter>
    </ClInclude>
    <ClInclude Include="..\..\src\document.hpp">
      <Filter>Header Files</Filter>
    </ClInclude>
    <ClInclude Include="..\..\src\DocumentCtrl.hpp">
      <Filter>Header Files</Filter>
    </ClInclude>
    <ClInclude Include="..\..\src\EditCommentDialog.hpp">
      <Filter>Header Files</Filter>
    </ClInclude>
    <ClInclude Include="..\..\src\Events.hpp">
      <Filter>Header Files</Filter>
    </ClInclude>
    <ClInclude Include="..\..\src\Palette.hpp">
      <Filter>Header Files</Filter>
    </ClInclude>
    <ClInclude Include="..\..\src\search.hpp">
      <Filter>Header Files</Filter>
    </ClInclude>
    <ClInclude Include="..\..\src\textentrydialog.hpp">
      <Filter>Header Files</Filter>
    </ClInclude>
    <ClInclude Include="..\..\src\ToolPanel.hpp">
      <Filter>Header Files</Filter>
    </ClInclude>
    <ClInclude Include="..\..\src\util.hpp">
      <Filter>Header Files</Filter>
    </ClInclude>
    <ClInclude Include="..\..\src\win32lib.hpp">
      <Filter>Header Files</Filter>
    </ClInclude>
    <ClInclude Include="..\..\res\ascii16.h">
      <Filter>res</Filter>
    </ClInclude>
    <ClInclude Include="..\..\res\ascii24.h">
      <Filter>res</Filter>
    </ClInclude>
    <ClInclude Include="..\..\res\ascii32.h">
      <Filter>res</Filter>
    </ClInclude>
    <ClInclude Include="..\..\res\ascii48.h">
      <Filter>res</Filter>
    </ClInclude>
    <ClInclude Include="..\..\res\icon16.h">
      <Filter>res</Filter>
    </ClInclude>
    <ClInclude Include="..\..\res\icon32.h">
      <Filter>res</Filter>
    </ClInclude>
    <ClInclude Include="..\..\res\icon48.h">
      <Filter>res</Filter>
    </ClInclude>
    <ClInclude Include="..\..\res\icon64.h">
      <Filter>res</Filter>
    </ClInclude>
    <ClInclude Include="..\..\res\offsets16.h">
      <Filter>res</Filter>
    </ClInclude>
    <ClInclude Include="..\..\res\offsets24.h">
      <Filter>res</Filter>
    </ClInclude>
    <ClInclude Include="..\..\res\offsets32.h">
      <Filter>res</Filter>
    </ClInclude>
    <ClInclude Include="..\..\res\offsets48.h">
      <Filter>res</Filter>
    </ClInclude>
    <ClInclude Include="..\..\src\StringPanel.hpp">
      <Filter>Header Files</Filter>
    </ClInclude>
    <ClInclude Include="..\..\src\BasicDataTypes.hpp">
      <Filter>Header Files</Filter>
    </ClInclude>
    <ClInclude Include="..\..\src\ByteRangeMap.hpp">
      <Filter>Header Files</Filter>
    </ClInclude>
    <ClInclude Include="..\..\src\DisassemblyRegion.hpp">
      <Filter>Header Files</Filter>
    </ClInclude>
  </ItemGroup>
</Project><|MERGE_RESOLUTION|>--- conflicted
+++ resolved
@@ -1,219 +1,213 @@
-﻿<?xml version="1.0" encoding="utf-8"?>
-<Project ToolsVersion="4.0" xmlns="http://schemas.microsoft.com/developer/msbuild/2003">
-  <ItemGroup>
-    <Filter Include="Source Files">
-      <UniqueIdentifier>{4FC737F1-C7A5-4376-A066-2A32D752A2FF}</UniqueIdentifier>
-      <Extensions>cpp;c;cc;cxx;c++;def;odl;idl;hpj;bat;asm;asmx</Extensions>
-    </Filter>
-    <Filter Include="Header Files">
-      <UniqueIdentifier>{93995380-89BD-4b04-88EB-625FBE52EBFB}</UniqueIdentifier>
-      <Extensions>h;hh;hpp;hxx;h++;hm;inl;inc;ipp;xsd</Extensions>
-    </Filter>
-    <Filter Include="Resource Files">
-      <UniqueIdentifier>{67DA6AB6-F800-4c08-8B7A-83BB121AAD01}</UniqueIdentifier>
-      <Extensions>rc;ico;cur;bmp;dlg;rc2;rct;bin;rgs;gif;jpg;jpeg;jpe;resx;tiff;tif;png;wav;mfcribbon-ms</Extensions>
-    </Filter>
-    <Filter Include="res">
-      <UniqueIdentifier>{04ee0d06-1459-4f95-bad4-906b5eed2d0a}</UniqueIdentifier>
-    </Filter>
-  </ItemGroup>
-  <ItemGroup>
-    <ClCompile Include="..\..\src\ArtProvider.cpp">
-      <Filter>Source Files</Filter>
-    </ClCompile>
-    <ClCompile Include="..\..\src\buffer.cpp">
-      <Filter>Source Files</Filter>
-    </ClCompile>
-    <ClCompile Include="..\..\src\ByteRangeSet.cpp">
-      <Filter>Source Files</Filter>
-    </ClCompile>
-    <ClCompile Include="..\..\src\CommentTree.cpp">
-      <Filter>Source Files</Filter>
-    </ClCompile>
-    <ClCompile Include="..\..\src\DiffWindow.cpp">
-      <Filter>Source Files</Filter>
-    </ClCompile>
-    <ClCompile Include="..\..\src\document.cpp">
-      <Filter>Source Files</Filter>
-    </ClCompile>
-    <ClCompile Include="..\..\src\DocumentCtrl.cpp">
-      <Filter>Source Files</Filter>
-    </ClCompile>
-    <ClCompile Include="..\..\src\EditCommentDialog.cpp">
-      <Filter>Source Files</Filter>
-    </ClCompile>
-    <ClCompile Include="..\..\src\Events.cpp">
-      <Filter>Source Files</Filter>
-    </ClCompile>
-    <ClCompile Include="..\..\src\Palette.cpp">
-      <Filter>Source Files</Filter>
-    </ClCompile>
-    <ClCompile Include="..\..\src\search.cpp">
-      <Filter>Source Files</Filter>
-    </ClCompile>
-    <ClCompile Include="..\..\src\StringPanel.cpp">
-      <Filter>Source Files</Filter>
-    </ClCompile>
-    <ClCompile Include="..\..\src\textentrydialog.cpp">
-      <Filter>Source Files</Filter>
-    </ClCompile>
-    <ClCompile Include="..\..\src\ToolPanel.cpp">
-      <Filter>Source Files</Filter>
-    </ClCompile>
-    <ClCompile Include="..\..\src\util.cpp">
-      <Filter>Source Files</Filter>
-    </ClCompile>
-    <ClCompile Include="..\..\src\win32lib.cpp">
-      <Filter>Source Files</Filter>
-    </ClCompile>
-    <ClCompile Include="..\..\res\ascii16.c">
-      <Filter>res</Filter>
-    </ClCompile>
-    <ClCompile Include="..\..\res\ascii24.c">
-      <Filter>res</Filter>
-    </ClCompile>
-    <ClCompile Include="..\..\res\ascii32.c">
-      <Filter>res</Filter>
-    </ClCompile>
-    <ClCompile Include="..\..\res\ascii48.c">
-      <Filter>res</Filter>
-    </ClCompile>
-    <ClCompile Include="..\..\res\icon16.c">
-      <Filter>res</Filter>
-    </ClCompile>
-    <ClCompile Include="..\..\res\icon32.c">
-      <Filter>res</Filter>
-    </ClCompile>
-    <ClCompile Include="..\..\res\icon48.c">
-      <Filter>res</Filter>
-    </ClCompile>
-    <ClCompile Include="..\..\res\icon64.c">
-      <Filter>res</Filter>
-    </ClCompile>
-    <ClCompile Include="..\..\res\offsets16.c">
-      <Filter>res</Filter>
-    </ClCompile>
-    <ClCompile Include="..\..\res\offsets24.c">
-      <Filter>res</Filter>
-    </ClCompile>
-    <ClCompile Include="..\..\res\offsets32.c">
-      <Filter>res</Filter>
-    </ClCompile>
-    <ClCompile Include="..\..\res\offsets48.c">
-      <Filter>res</Filter>
-    </ClCompile>
-    <ClCompile Include="..\..\src\BasicDataTypes.cpp">
-      <Filter>Source Files</Filter>
-    </ClCompile>
-<<<<<<< HEAD
-    <ClCompile Include="..\..\src\DataType.cpp">
-      <Filter>Source Files</Filter>
-    </ClCompile>
-    <ClCompile Include="..\..\src\DisassemblyRegion.cpp">
-      <Filter>Source Files</Filter>
-    </ClCompile>
-    <ClCompile Include="..\..\src\Tab.cpp">
-      <Filter>Source Files</Filter>
-    </ClCompile>
-=======
-    <ClCompile Include="..\..\src\DisassemblyRegion.cpp">
-      <Filter>Source Files</Filter>
-    </ClCompile>
->>>>>>> 92ed70ad
-  </ItemGroup>
-  <ItemGroup>
-    <ClInclude Include="..\..\src\ArtProvider.hpp">
-      <Filter>Header Files</Filter>
-    </ClInclude>
-    <ClInclude Include="..\..\src\buffer.hpp">
-      <Filter>Header Files</Filter>
-    </ClInclude>
-    <ClInclude Include="..\..\src\ByteRangeSet.hpp">
-      <Filter>Header Files</Filter>
-    </ClInclude>
-    <ClInclude Include="..\..\src\CommentTree.hpp">
-      <Filter>Header Files</Filter>
-    </ClInclude>
-    <ClInclude Include="..\..\src\DiffWindow.hpp">
-      <Filter>Header Files</Filter>
-    </ClInclude>
-    <ClInclude Include="..\..\src\document.hpp">
-      <Filter>Header Files</Filter>
-    </ClInclude>
-    <ClInclude Include="..\..\src\DocumentCtrl.hpp">
-      <Filter>Header Files</Filter>
-    </ClInclude>
-    <ClInclude Include="..\..\src\EditCommentDialog.hpp">
-      <Filter>Header Files</Filter>
-    </ClInclude>
-    <ClInclude Include="..\..\src\Events.hpp">
-      <Filter>Header Files</Filter>
-    </ClInclude>
-    <ClInclude Include="..\..\src\Palette.hpp">
-      <Filter>Header Files</Filter>
-    </ClInclude>
-    <ClInclude Include="..\..\src\search.hpp">
-      <Filter>Header Files</Filter>
-    </ClInclude>
-    <ClInclude Include="..\..\src\textentrydialog.hpp">
-      <Filter>Header Files</Filter>
-    </ClInclude>
-    <ClInclude Include="..\..\src\ToolPanel.hpp">
-      <Filter>Header Files</Filter>
-    </ClInclude>
-    <ClInclude Include="..\..\src\util.hpp">
-      <Filter>Header Files</Filter>
-    </ClInclude>
-    <ClInclude Include="..\..\src\win32lib.hpp">
-      <Filter>Header Files</Filter>
-    </ClInclude>
-    <ClInclude Include="..\..\res\ascii16.h">
-      <Filter>res</Filter>
-    </ClInclude>
-    <ClInclude Include="..\..\res\ascii24.h">
-      <Filter>res</Filter>
-    </ClInclude>
-    <ClInclude Include="..\..\res\ascii32.h">
-      <Filter>res</Filter>
-    </ClInclude>
-    <ClInclude Include="..\..\res\ascii48.h">
-      <Filter>res</Filter>
-    </ClInclude>
-    <ClInclude Include="..\..\res\icon16.h">
-      <Filter>res</Filter>
-    </ClInclude>
-    <ClInclude Include="..\..\res\icon32.h">
-      <Filter>res</Filter>
-    </ClInclude>
-    <ClInclude Include="..\..\res\icon48.h">
-      <Filter>res</Filter>
-    </ClInclude>
-    <ClInclude Include="..\..\res\icon64.h">
-      <Filter>res</Filter>
-    </ClInclude>
-    <ClInclude Include="..\..\res\offsets16.h">
-      <Filter>res</Filter>
-    </ClInclude>
-    <ClInclude Include="..\..\res\offsets24.h">
-      <Filter>res</Filter>
-    </ClInclude>
-    <ClInclude Include="..\..\res\offsets32.h">
-      <Filter>res</Filter>
-    </ClInclude>
-    <ClInclude Include="..\..\res\offsets48.h">
-      <Filter>res</Filter>
-    </ClInclude>
-    <ClInclude Include="..\..\src\StringPanel.hpp">
-      <Filter>Header Files</Filter>
-    </ClInclude>
-    <ClInclude Include="..\..\src\BasicDataTypes.hpp">
-      <Filter>Header Files</Filter>
-    </ClInclude>
-    <ClInclude Include="..\..\src\ByteRangeMap.hpp">
-      <Filter>Header Files</Filter>
-    </ClInclude>
-    <ClInclude Include="..\..\src\DisassemblyRegion.hpp">
-      <Filter>Header Files</Filter>
-    </ClInclude>
-  </ItemGroup>
+﻿<?xml version="1.0" encoding="utf-8"?>
+<Project ToolsVersion="4.0" xmlns="http://schemas.microsoft.com/developer/msbuild/2003">
+  <ItemGroup>
+    <Filter Include="Source Files">
+      <UniqueIdentifier>{4FC737F1-C7A5-4376-A066-2A32D752A2FF}</UniqueIdentifier>
+      <Extensions>cpp;c;cc;cxx;c++;def;odl;idl;hpj;bat;asm;asmx</Extensions>
+    </Filter>
+    <Filter Include="Header Files">
+      <UniqueIdentifier>{93995380-89BD-4b04-88EB-625FBE52EBFB}</UniqueIdentifier>
+      <Extensions>h;hh;hpp;hxx;h++;hm;inl;inc;ipp;xsd</Extensions>
+    </Filter>
+    <Filter Include="Resource Files">
+      <UniqueIdentifier>{67DA6AB6-F800-4c08-8B7A-83BB121AAD01}</UniqueIdentifier>
+      <Extensions>rc;ico;cur;bmp;dlg;rc2;rct;bin;rgs;gif;jpg;jpeg;jpe;resx;tiff;tif;png;wav;mfcribbon-ms</Extensions>
+    </Filter>
+    <Filter Include="res">
+      <UniqueIdentifier>{04ee0d06-1459-4f95-bad4-906b5eed2d0a}</UniqueIdentifier>
+    </Filter>
+  </ItemGroup>
+  <ItemGroup>
+    <ClCompile Include="..\..\src\ArtProvider.cpp">
+      <Filter>Source Files</Filter>
+    </ClCompile>
+    <ClCompile Include="..\..\src\buffer.cpp">
+      <Filter>Source Files</Filter>
+    </ClCompile>
+    <ClCompile Include="..\..\src\ByteRangeSet.cpp">
+      <Filter>Source Files</Filter>
+    </ClCompile>
+    <ClCompile Include="..\..\src\CommentTree.cpp">
+      <Filter>Source Files</Filter>
+    </ClCompile>
+    <ClCompile Include="..\..\src\DiffWindow.cpp">
+      <Filter>Source Files</Filter>
+    </ClCompile>
+    <ClCompile Include="..\..\src\document.cpp">
+      <Filter>Source Files</Filter>
+    </ClCompile>
+    <ClCompile Include="..\..\src\DocumentCtrl.cpp">
+      <Filter>Source Files</Filter>
+    </ClCompile>
+    <ClCompile Include="..\..\src\EditCommentDialog.cpp">
+      <Filter>Source Files</Filter>
+    </ClCompile>
+    <ClCompile Include="..\..\src\Events.cpp">
+      <Filter>Source Files</Filter>
+    </ClCompile>
+    <ClCompile Include="..\..\src\Palette.cpp">
+      <Filter>Source Files</Filter>
+    </ClCompile>
+    <ClCompile Include="..\..\src\search.cpp">
+      <Filter>Source Files</Filter>
+    </ClCompile>
+    <ClCompile Include="..\..\src\StringPanel.cpp">
+      <Filter>Source Files</Filter>
+    </ClCompile>
+    <ClCompile Include="..\..\src\textentrydialog.cpp">
+      <Filter>Source Files</Filter>
+    </ClCompile>
+    <ClCompile Include="..\..\src\ToolPanel.cpp">
+      <Filter>Source Files</Filter>
+    </ClCompile>
+    <ClCompile Include="..\..\src\util.cpp">
+      <Filter>Source Files</Filter>
+    </ClCompile>
+    <ClCompile Include="..\..\src\win32lib.cpp">
+      <Filter>Source Files</Filter>
+    </ClCompile>
+    <ClCompile Include="..\..\res\ascii16.c">
+      <Filter>res</Filter>
+    </ClCompile>
+    <ClCompile Include="..\..\res\ascii24.c">
+      <Filter>res</Filter>
+    </ClCompile>
+    <ClCompile Include="..\..\res\ascii32.c">
+      <Filter>res</Filter>
+    </ClCompile>
+    <ClCompile Include="..\..\res\ascii48.c">
+      <Filter>res</Filter>
+    </ClCompile>
+    <ClCompile Include="..\..\res\icon16.c">
+      <Filter>res</Filter>
+    </ClCompile>
+    <ClCompile Include="..\..\res\icon32.c">
+      <Filter>res</Filter>
+    </ClCompile>
+    <ClCompile Include="..\..\res\icon48.c">
+      <Filter>res</Filter>
+    </ClCompile>
+    <ClCompile Include="..\..\res\icon64.c">
+      <Filter>res</Filter>
+    </ClCompile>
+    <ClCompile Include="..\..\res\offsets16.c">
+      <Filter>res</Filter>
+    </ClCompile>
+    <ClCompile Include="..\..\res\offsets24.c">
+      <Filter>res</Filter>
+    </ClCompile>
+    <ClCompile Include="..\..\res\offsets32.c">
+      <Filter>res</Filter>
+    </ClCompile>
+    <ClCompile Include="..\..\res\offsets48.c">
+      <Filter>res</Filter>
+    </ClCompile>
+    <ClCompile Include="..\..\src\BasicDataTypes.cpp">
+      <Filter>Source Files</Filter>
+    </ClCompile>
+    <ClCompile Include="..\..\src\DataType.cpp">
+      <Filter>Source Files</Filter>
+    </ClCompile>
+    <ClCompile Include="..\..\src\DisassemblyRegion.cpp">
+      <Filter>Source Files</Filter>
+    </ClCompile>
+    <ClCompile Include="..\..\src\Tab.cpp">
+      <Filter>Source Files</Filter>
+    </ClCompile>
+  </ItemGroup>
+  <ItemGroup>
+    <ClInclude Include="..\..\src\ArtProvider.hpp">
+      <Filter>Header Files</Filter>
+    </ClInclude>
+    <ClInclude Include="..\..\src\buffer.hpp">
+      <Filter>Header Files</Filter>
+    </ClInclude>
+    <ClInclude Include="..\..\src\ByteRangeSet.hpp">
+      <Filter>Header Files</Filter>
+    </ClInclude>
+    <ClInclude Include="..\..\src\CommentTree.hpp">
+      <Filter>Header Files</Filter>
+    </ClInclude>
+    <ClInclude Include="..\..\src\DiffWindow.hpp">
+      <Filter>Header Files</Filter>
+    </ClInclude>
+    <ClInclude Include="..\..\src\document.hpp">
+      <Filter>Header Files</Filter>
+    </ClInclude>
+    <ClInclude Include="..\..\src\DocumentCtrl.hpp">
+      <Filter>Header Files</Filter>
+    </ClInclude>
+    <ClInclude Include="..\..\src\EditCommentDialog.hpp">
+      <Filter>Header Files</Filter>
+    </ClInclude>
+    <ClInclude Include="..\..\src\Events.hpp">
+      <Filter>Header Files</Filter>
+    </ClInclude>
+    <ClInclude Include="..\..\src\Palette.hpp">
+      <Filter>Header Files</Filter>
+    </ClInclude>
+    <ClInclude Include="..\..\src\search.hpp">
+      <Filter>Header Files</Filter>
+    </ClInclude>
+    <ClInclude Include="..\..\src\textentrydialog.hpp">
+      <Filter>Header Files</Filter>
+    </ClInclude>
+    <ClInclude Include="..\..\src\ToolPanel.hpp">
+      <Filter>Header Files</Filter>
+    </ClInclude>
+    <ClInclude Include="..\..\src\util.hpp">
+      <Filter>Header Files</Filter>
+    </ClInclude>
+    <ClInclude Include="..\..\src\win32lib.hpp">
+      <Filter>Header Files</Filter>
+    </ClInclude>
+    <ClInclude Include="..\..\res\ascii16.h">
+      <Filter>res</Filter>
+    </ClInclude>
+    <ClInclude Include="..\..\res\ascii24.h">
+      <Filter>res</Filter>
+    </ClInclude>
+    <ClInclude Include="..\..\res\ascii32.h">
+      <Filter>res</Filter>
+    </ClInclude>
+    <ClInclude Include="..\..\res\ascii48.h">
+      <Filter>res</Filter>
+    </ClInclude>
+    <ClInclude Include="..\..\res\icon16.h">
+      <Filter>res</Filter>
+    </ClInclude>
+    <ClInclude Include="..\..\res\icon32.h">
+      <Filter>res</Filter>
+    </ClInclude>
+    <ClInclude Include="..\..\res\icon48.h">
+      <Filter>res</Filter>
+    </ClInclude>
+    <ClInclude Include="..\..\res\icon64.h">
+      <Filter>res</Filter>
+    </ClInclude>
+    <ClInclude Include="..\..\res\offsets16.h">
+      <Filter>res</Filter>
+    </ClInclude>
+    <ClInclude Include="..\..\res\offsets24.h">
+      <Filter>res</Filter>
+    </ClInclude>
+    <ClInclude Include="..\..\res\offsets32.h">
+      <Filter>res</Filter>
+    </ClInclude>
+    <ClInclude Include="..\..\res\offsets48.h">
+      <Filter>res</Filter>
+    </ClInclude>
+    <ClInclude Include="..\..\src\StringPanel.hpp">
+      <Filter>Header Files</Filter>
+    </ClInclude>
+    <ClInclude Include="..\..\src\BasicDataTypes.hpp">
+      <Filter>Header Files</Filter>
+    </ClInclude>
+    <ClInclude Include="..\..\src\ByteRangeMap.hpp">
+      <Filter>Header Files</Filter>
+    </ClInclude>
+    <ClInclude Include="..\..\src\DisassemblyRegion.hpp">
+      <Filter>Header Files</Filter>
+    </ClInclude>
+  </ItemGroup>
 </Project>