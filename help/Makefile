--- conflicted
+++ resolved
@@ -18,12 +18,9 @@
 PERL ?= perl
 
 PAGES := \
-<<<<<<< HEAD
+	bitmap \
 	bt \
 	bt-syntax \
-=======
-	bitmap \
->>>>>>> f918f2f1
 	comments \
 	diff \
 	index \
